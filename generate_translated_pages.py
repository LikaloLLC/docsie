--- conflicted
+++ resolved
@@ -123,30 +123,6 @@
                 return True
     return False
 
-<<<<<<< HEAD
-class TranslationSite(CustomSite):
-    """Custom site class that filters out legacy pages from translation."""
-    
-    def is_template(self, filename):
-        """Check if a file should be treated as a template."""
-        # First check parent class (binary file check)
-        if not super().is_template(filename):
-            return False
-        
-        # Get the base name without extension
-        base_name = os.path.splitext(os.path.basename(filename))[0]
-        
-        # Also check directory name
-        dir_name = os.path.basename(os.path.dirname(filename))
-        
-        # Skip if it's a legacy page
-        if base_name in LEGACY_PAGES_TO_SKIP or dir_name in LEGACY_PAGES_TO_SKIP:
-            return False
-            
-        return True
-
-=======
->>>>>>> 86589187
 def setup_translations(lang_code):
     """Set up gettext translations for a specific language."""
     locale_dir = Path(__file__).parent / 'locale'
