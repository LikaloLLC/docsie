--- conflicted
+++ resolved
@@ -190,8 +190,34 @@
 
     return success_count > 0
 
+
+def verify_translations():
+    """Verify that translations are still intact after cleanup"""
+    
+    print("")
+    print("🔍 Verifying translations...")
+    
+    locale_dir = Path("locale")
+    
+    for lang_dir in sorted(locale_dir.iterdir()):
+        if not lang_dir.is_dir() or lang_dir.name in ['messages.pot', '.cache']:
+            continue
+            
+        po_file = lang_dir / "LC_MESSAGES" / "messages.po"
+        if not po_file.exists():
+            continue
+            
+        # Count translated messages
+        cmd = ['msgfmt', '--statistics', str(po_file), '-o', '/dev/null']
+        result = subprocess.run(cmd, capture_output=True, text=True)
+        
+        # Statistics are printed to stderr
+        stats = result.stderr.strip()
+        if stats:
+            print(f"   {lang_dir.name}: {stats}")
+
+
 if __name__ == "__main__":
-<<<<<<< HEAD
     print("🧹 Duplicate Message Fixer for Docsie")
     print("=" * 50)
     print("This script will:")
@@ -226,7 +252,4 @@
     else:
         print("")
         print("❌ Failed to fix duplicate messages")
-        exit(1)
-=======
-    fix_duplicate_messages()
->>>>>>> c64161a1
+        exit(1)