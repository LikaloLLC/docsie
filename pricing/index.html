<html>

<head>
  <meta http-equiv="content-type" content="text/html; charset=UTF-8">
<<<<<<< HEAD
  <title>Docsie.io - Pricing</title>
=======
  <title>Docsie.io - Docsie Pricing</title>
>>>>>>> c24b152b
  <meta name="robots" content="noindex, nofollow">
  <meta name="googlebot" content="noindex, nofollow">
  <meta name="viewport" content="width=device-width, initial-scale=1">
  <meta charset="utf-8">
  <meta name="content-language" content="en" />
  <meta http-equiv="x-ua-compatible" content="ie=edge">
  <meta name="viewport" content="width=device-width, initial-scale=1.0">
  <meta name="author" content="Likalo LLC">
  <meta name="application-name" content="Docsie" />
  <meta name="theme-color" content="#fff" />
  <meta name="msapplication-TileColor" content="#fff" />
  <meta name="msapplication-TileImage"
    content="https://d1iq6qzgppjlud.cloudfront.net/images/favicon/mstile-144x144.png" />
  <meta name="msapplication-square310x310logo"
    content="https://d1iq6qzgppjlud.cloudfront.net/images/favicon/mstile-310x310.png" />
  
  
  <link rel=" apple-touch-icon-precomposed" sizes="57x57"
    href="https://d1iq6qzgppjlud.cloudfront.net/images/favicon/apple-touch-icon-57x57.png" />
  <link rel="apple-touch-icon-precomposed" sizes="114x114"
    href="https://d1iq6qzgppjlud.cloudfront.net/images/favicon/apple-touch-icon-114x114.png" />
  <link rel="apple-touch-icon-precomposed" sizes="72x72"
    href="https://d1iq6qzgppjlud.cloudfront.net/images/favicon/apple-touch-icon-72x72.png" />
  <link rel="apple-touch-icon-precomposed" sizes="144x144"
    href="https://d1iq6qzgppjlud.cloudfront.net/images/favicon/apple-touch-icon-144x144.png" />
  <link rel="apple-touch-icon-precomposed" sizes="60x60"
    href="https://d1iq6qzgppjlud.cloudfront.net/images/favicon/apple-touch-icon-60x60.png" />
  <link rel="apple-touch-icon-precomposed" sizes="120x120"
    href="https://d1iq6qzgppjlud.cloudfront.net/images/favicon/apple-touch-icon-120x120.png" />
  <link rel="apple-touch-icon-precomposed" sizes="76x76"
    href="https://d1iq6qzgppjlud.cloudfront.net/images/favicon/apple-touch-icon-76x76.png" />
  <link rel="apple-touch-icon-precomposed" sizes="152x152"
    href="https://d1iq6qzgppjlud.cloudfront.net/images/favicon/apple-touch-icon-152x152.png" />
  <link rel="icon" type="image/png" href="https://d1iq6qzgppjlud.cloudfront.net/images/favicon/favicon-196x196.png"
    sizes="196x196" />
  <link rel="icon" type="image/png" href="https://d1iq6qzgppjlud.cloudfront.net/images/favicon/favicon-96x96.png"
    sizes="96x96" />
  <link rel="icon" type="image/png" href="https://d1iq6qzgppjlud.cloudfront.net/images/favicon/favicon-32x32.png"
    sizes="32x32" />
  <link rel="icon" type="image/png" href="https://d1iq6qzgppjlud.cloudfront.net/images/favicon/favicon-16x16.png"
    sizes="16x16" />
  <link rel="icon" type="image/png" href="https://d1iq6qzgppjlud.cloudfront.net/images/favicon/favicon-128.png"
    sizes="128x128" />

  <link rel="dns-prefetch" href="https://www.googletagmanager.com">

  <script type="text/javascript" async="" src="https://certify-js.alexametrics.com/atrk.js"></script>

  <link rel="stylesheet" href='/style.css'>
  
<link rel="stylesheet" href='/pricing.css'>
<link rel="stylesheet" href='/docsie.css'>


  <!-- Global site tag (gtag.js) - Google Analytics -->
  <script async src="https://www.googletagmanager.com/gtag/js?id=UA-116930058-3"></script>
  <script>function gtag() { dataLayer.push(arguments) } window.dataLayer = window.dataLayer || [], gtag("js", new Date), gtag("config", "UA - 116930058 - 3");</script>
</head>

<body>
  <a href="#main" class="aria-visible">Skip to content</a>
  <!-- Page Header -->
  <header class="gn">
    <nav id="topNav">
      <ul class="nv-l">
        <li><a class="nv-lg" href="/" data-nomobile="">
            <svg class="lg" width="32" height="40" viewBox="0 0 48 48">
              <use xlink:href="#icon-docsie"></use>
            </svg>
            <svg class="lg-dx" width="110" viewBox="0 0 158 58" xmlns="http://www.w3.org/2000/svg">
              <use xlink:href="#icon-logo"></use>
            </svg>
          </a></li>
        <li class="li-dd v-sm">
          <button class="li-a" data-toggle="Products">Products</button>
          <div id="Products" class="ui-tgl" role="dropdown" aria-hidden="true">
            <ul>
              <li>
                <a class="li-hdr" href="/">Docsie</a>
                <span>Smart documentation authoring &amp; publishing platform</span>
              </li>
              <li>
                <a class="li-hdr" href="/vocally/">Vocally</a>
                <span>User friendly feedback collection and management tool</span>
              </li>
              <li><a href="/pricing/">Product Pricing</a></li>
            </ul>
          </div>
        </li>
        <li class="v-md"><a href="/pricing/" data-nomobile="">Pricing</a></li>
        <span class="spacer"></span>
        <li class="li-dd v-sm">
          <button class="li-a" data-toggle="Resources">Resources</button>
          <div id="Resources" class="ui-tgl" role="dropdown" aria-hidden="true">
            <ul>
              <li class="li-hr"><strong>Docsie</strong></li>
              <li>
                <a class="li-hdr" href="#">User-guide</a>
                <span>Learn how our easy &amp; intuitive documentation authoring tools work</span>
              </li>
              <li>
                <a class="li-hdr" href="#">Integration</a>
                <span>Find out how to use Docsie on your website</span>
              </li>
              <li>
                <a class="li-hdr" href="#">Customizations</a>
                <span>Learn how to customize Docsie docs to follow your own style and branding</span>
              </li>
            </ul>
            <ul>
              <li class="li-hr"><strong>Vocally</strong></li>
              <li>
                <a class="li-hdr" href="/vocally/documentation/">Getting started</a>
                <span>Discover our simple &amp; straight-fowrward way to manage user feedeback</span>
              </li>
              <li>
                <a class="li-hdr" href="/vocally/documentation/configuration/">Configuration</a>
                <span>Make vocally a part of your ecosystem</span>
              </li>
              <li>
                <a class="li-hdr" href="/vocally/documentation/integrations/">Integrations</a>
                <span>Integrate your tools with vocally</span>
              </li>
                <li>
                <a class="li-hdr" href="/vocally/documentation/installation/">Installation</a>
                <span>Set-up vocally for the first time</span>
              </li>
            </ul>
          </div>
        </li>
        <li class="v-sm"><a href="/support/">Support</a></li>
        <li class="v-sm"><a class="clr-a" href="https://app.docsie.io/login">Sign-in</a></li>
      </ul>
    </nav>
  </header>
  
<main id="main">
  <div class="pure-docsie ready gn" style="max-width: 100%;">
    <article class="docsie-doc">
      <div class="docsie-content">
        <header class="docsie-header docsie-grid" id="section-page-header">
          <div class="docsie-section-container" role="presentation">
            <h1 class="docsie-title">Make teamwork more productive</h1>
          </div>
        </header>
        <section class="docsie-section docsie-grid grid-4 docsie-pricing-table">
          <div class="docsie-section-container" role="presentation">
            <div class="docsie-grid-cell docsie-price-tier">
              <div class="docsie-card">
                <div class="">
                  <h3>Small Team</h3>
                  <p class="meta tier-users">
                    Up to 10 users
                  </p>
                </div>
                <div class="tier-description">
                  <p class="tier-price">
                    $7.50 USD/mo*
                  </p>
                  <p class="meta price-description">
                    *Per active user, per month, when paying once a year
                  </p>
                  <p class="hide-sm">
                    <button class="ui-bt ui-prime">
                      Get started
                    </button>
                  </p>
                  <ul class="tier-description">
                    <li>Document versions</li>
                    <li>Document languages</li>
                    <li>Generate from code</li>
                    <li>Gather feedback</li>
                    <li>Private shelves</li>
                  </ul>
                </div>
                <p class="tier-footer hide-sm">
                  <a href="#docsiePricing">Learn More <svg class="inl" width="22" height="22" viewBox="0 0 20 20">
                      <use xlink:href="#icon-arrow-right"></use></svg></a>
                </p>
                <p class="show-sm">
                  <button class="ui-bt ui-prime">
                    Get started
                  </button>
                </p>
              </div>
            </div>
            
            <div class="docsie-grid-cell docsie-price-tier">
              <div class="docsie-card">
                <div>
                  <h3>Medium Team</h3>
                  <p class="meta">
                    Up to 50 users
                </p>
                </div>
                <div class="tier-description">
                  <p class="tier-price">
                    $7.50 USD/mo*
                  </p>
                  <p class="meta price-description">
                    *Per active user, per month, when paying once a year
                  </p>
                  <p class="hide-sm">
                    <button class="ui-bt ui-prime">
                      Get started
                    </button>
                  </p>
                  <ul class="tier-description">
                    <li><strong>All the benefits of Small Team, and:</strong></li>
                    <li>Shelf Organizations</li>
                    <li>Password Protected Documentation</li>
                    <li>Sharing Books</li>
                    <li>Integrations</li>
                    <li>Audit Trail</li>
                  </ul>
                </div>
                <p class="tier-footer hide-sm">
                  <a href="#docsiePricing">Learn More <svg class="inl" width="22" height="22" viewBox="0 0 20 20">
                      <use xlink:href="#icon-arrow-right"></use></svg></a>
                </p>
                <p class="show-sm">
                  <button class="ui-bt ui-prime">
                    Get started
                  </button>
                </p>
              </div>
            </div>
            
            <div class="docsie-grid-cell docsie-price-tier">
              <div class="docsie-card">
                <div>
                  <h3>Large Team</h3>
                  <p class="meta">
                    Up to 250 users
                  </p>
                </div>
                <div class="tier-description">
                  <p class="tier-price">
                    $7.50 USD/mo*
                  </p>
                  <p class="meta price-description">
                    *Per active user, per month, when paying once a year
                  </p>
                  <p class="hide-sm">
                    <button class="ui-bt ui-prime">
                      Get started
                    </button>
                  </p>
                  <ul class="tier-description">
                    <li><strong>All the benefits of Medium Team, and:</strong></li>
                    <li>Documentation Hub</li>
                    <li>Document versions</li>
                    <li>Document versions</li>
                    <li>Generate from code</li>
                    <li>Gather feedback</li>
                    <li>Private shelves</li>
                  </ul>
                </div>
                <p class="tier-footer hide-sm">
                  <a href="#docsiePricing">Learn More <svg class="inl" width="22" height="22" viewBox="0 0 20 20">
                      <use xlink:href="#icon-arrow-right"></use></svg></a>
                </p>
                <p class="show-sm">
                  <button class="ui-bt ui-prime">
                    Get started
                  </button>
                </p>
              </div>
            </div>
            
            <div class="docsie-grid-cell docsie-price-tier">
              <div class="docsie-card">
              <div>
                <h3>Entreprise</h3>
                <p class="meta tier-description">
                  Any number of users
                </p>
              </div>
              <div class="tier-description">
                <p class="tier-price">
                </p>
                <p class="meta price-description">
                </p>
                <p class="hide-sm">
                  <button class="ui-bt ui-prime">
                    Contact sales
                  </button>
                </p>
                <ul class="tier-description">
                  <li><strong>All the benefits of Large Team, and:</strong></li>
                  <li>Shelf Organizations</li>
                  <li>Password Protected Documentation</li>
                  <li>Sharing Books</li>
                  <li>Integrations</li>
                  <li>Audit Trail</li>
                </ul>
              </div>
                <p class="tier-footer hide-sm">
                  <a href="#docsiePricing">Learn More <svg class="inl" width="22" height="22" viewBox="0 0 20 20">
                      <use xlink:href="#icon-arrow-right"></use></svg></a>
                </p>
                <p class="show-sm">
                  <button class="ui-bt ui-prime">
                    Get started
                  </button>
                </p>
              </div>
            </div>
            
          </div>
        </section>
        
        <section class="docsie-section docsie-grid docsie-pricing hide-sm">
          <div class="docsie-section-container" role="presentation">
          <table id="docsiePricing">
            <thead>
              <tr>
                <th></th>
                  <th></th>
                <th>Small Team</th>
                  <th></th>
                <th>Medium Team</th>
                  <th></th>
                <th>Large Team</th>
                  <th></th>
                <th>Entreprise</th>
              </tr>
            </thead>
            <tbody>
              <tr class="title">
                <th>Basics</th><td></td>
                <td></td><td></td>
                <td></td><td></td>
                <td></td><td></td>
                <td></td>
              </tr>
              <tr>
                <th>Teams Size</th><td></td>
                <td>10</td><td></td>
                <td>50</td><td></td>
                <td>250</td><td></td>
                <td>Unlimited</td>
              </tr>
              <tr>
                <th>Documentation Hub</th><td></td>
                <td>7 Books</td><td></td>
                <td>3 Shelves</td><td></td>
                <td>Unlimited</td><td></td>
                <td>Unlimited</td>
              </tr>
              <tr>
                <th>Versions</th><td></td>
                <td>5</td><td></td>
                <td>Unlimited</td><td></td>
                <td>Unlimited</td><td></td>
                <td>Unlimited</td>
              </tr>
              <tr>
                <th>Languages</th><td></td>
                <td>2</td><td></td>
                <td>6</td><td></td>
                <td>Unlimited</td><td></td>
                <td>Unlimited</td>
              </tr>
              <tr>
                <th>Permissions</th><td></td>
                <td>Included</td><td></td>
                <td>Included</td><td></td>
                <td>Included</td><td></td>
                <td>Included</td>
              </tr>
              <tr>
                <th>Automated Translation</th><td></td>
                <td>Free</td><td></td>
                <td>Free</td><td></td>
                <td>Free</td><td></td>
                <td>Free</td>
              </tr>
              <tr class="title">
                <th>Productivity</th><td></td>
                <td></td><td></td>
                <td></td><td></td>
                <td></td><td></td>
                <td></td>
              </tr>
              <tr>
                <th>Teams Size</th><td></td>
                <td>10</td><td></td>
                <td>50</td><td></td>
                <td>250</td><td></td>
                <td>Unlimited</td>
              </tr>
              <tr>
                <th>Documentation Hub</th><td></td>
                <td>7 Books</td><td></td>
                <td>3 Shelves</td><td></td>
                <td>Unlimited</td><td></td>
                <td>Unlimited</td>
              </tr>
              <tr>
                <th>Versions</th><td></td>
                <td>5</td><td></td>
                <td>Unlimited</td><td></td>
                <td>Unlimited</td><td></td>
                <td>Unlimited</td>
              </tr>
              <tr>
                <th>Languages</th><td></td>
                <td>2</td><td></td>
                <td>6</td><td></td>
                <td>Unlimited</td><td></td>
                <td>Unlimited</td>
              </tr>
              <tr>
                <th>Permissions</th><td></td>
                <td>Included</td><td></td>
                <td>Included</td><td></td>
                <td>Included</td><td></td>
                <td>Included</td>
              </tr>
              <tr>
                <th>Automated Translation</th><td></td>
                <td>Free</td><td></td>
                <td>Free</td><td></td>
                <td>Free</td><td></td>
                <td>Free</td>
              </tr>
            </tbody>
            <tfoot>
              <tr>
                <td></td><td></td>
                <td><a href="#">Get started</a></td><td></td>
                <td><a href="#">Get started</a></td><td></td>
                <td><a href="#">Get started</a></td><td></td>
                <td><a href="#">Contact sales</a></td>
              </tr>
            </tfoot>
          </table>
          </div>
        </section>
      </div>
    </article>
  </div>
  <div role="presentation" data-ddsroot></div>
</main>

  <script src="https://appcdn2.docsie.io/js/feedback/service/1.0.2/service.js" data-feedback="key:feedback_key_xLNKw7zR4pH3fM2YN3i6UE8pc"></script>
  <footer class="gn">
     <!-- Page Footer -->
    <div id="ddfb-root"></div>
    <section class="ft-nav">
      <div class="nav-logo v-md">
        <svg class="lg" width="32" height="40" viewBox="0 0 48 48">
          <use xlink:href="#icon-docsie"></use>
        </svg>
      </div>
      <nav>
        <div>
        <ul>
          <li>
            <h4>Products:</h4>
          </li>
          <!--<li>-->
            <!--<a href="/docsie_manager/">Docsie Manager</a>-->
          <!--</li>-->
          <!--<li><a href="/docsie_manager/">Docsie Manager</a>-->
          <!--</li>-->
          <li>
            <a href="/markdown_editor/">Markdown Editor</a>
          </li>
          <li>
            <a href="/vocally/">Docsie Vocally</a>
          </li>
        </ul>
      </div>
      <div>
        <ul>
          <li>
            <h4>Features:</h4>
          </li>
            <!--<li>-->
            <!--<a href="/software_documentation/">Manage Software Docs</a>-->
          <!--</li>-->
          <!--<li>-->
            <!--<a href="/publish_documentation/">Publish Documentation</a>-->
          <!--</li>-->
          <!--<li>-->
            <!--<a href="/gather_feedback/">Gather Feedback</a>-->
          <!--</li>-->

            <!-- <a href="/vocally/">Docsie Vocally</a>
          </li> -->
        <!-- </ul>
        <ul>
          <li>
            <h4>Features:</h4>
          </li> -->
            <!--<li>-->
            <!--<a href="/software_documentation/">Manage Software Docs</a>-->
          <!--</li>-->
          <!--<li>-->
            <!--<a href="/publish_documentation/">Publish Documentation</a>-->
          <!--</li>-->
          <!--<li>-->
            <!--<a href="/gather_feedback/">Gather Feedback</a>-->
          <!--</li>-->

          <li>
            <a href="/about/">Other Use Cases</a>
          </li>
          <li>
            <a href="/features/">Dynamic Software Documentation</a>
          </li>
        </ul>
      </div>
      <div>
        <ul>
          <li>
            <h4>Resources:</h4>
          </li>
          <li>
            <a href="https://blog.docsie.io/">Blog</a>
          </li>
          <li>
            <a href="https://www.youtube.com/channel/UCnQm591jTzvHwb003Y8e1XA">Youtube</a>
          </li>
          <li>
            <a href="/documentation/">Docs</a>
          </li>
          <li>
            <a href="/release_notes/">Release Notes</a>
          </li>
          <li>
            <a href="/incident/">Status Page</a>
          </li>
        </ul>
      </div>
      <div>
        <ul>
          <li>
            <h4>Company:</h4>
          </li>
          <li>
            <a href="/">Home</a>
          </li>
          <li>
            <a href="/careers/">Careers</a>
          </li>
          <li>
            <a href="/press/">Press and Media</a>
          </li>
          <li>
            <a href="/privacy/">Privacy policy</a>
          </li>
          <li>
            <a href="/terms/">Terms of service</a>
          </li>
        </ul>
      </div>
      </nav>
    </section>
    <section class="ft-cc">
      Made in Canada with love by <a href="https://www.likalo.com">Docsie Team</a>.
    </section>
  </footer>
  <svg style="display:none">
  <symbol id="icon-docsie" viewBox="0 0 48 48">
    <rect width="48" height="48" rx="5" ry="5" fill="#b50000"></rect>
    <path
      d="M10 7.5v2h3v31h3v-31h4v31h3v-7h1.9c2.6 0 5-.6 6.9-1.7 2-1 3.5-2.6 4.6-4.6 1-2 1.6-4.3 1.6-7 0-4-1.2-7.2-3.7-9.4s-6-3.3-10.5-3.3H20zm13 2h2.4c3 0 5.2 1 6.7 2.8a12 12 0 0 1 2.4 8c0 2.2-.3 4.2-1 5.9-.7 1.7-1.7 3-3 3.9a7.3 7.3 0 0 1-4.3 1.4H23z"
      fill="#fff"></path>
  </symbol>
  <symbol id="icon-logo" viewBox="0 0 158 58" xmlns="http://www.w3.org/2000/svg">
    <path
      d="M 16.275714,43.66 V 16.15 h 9.8 c 9.59,0 14.64,5.51 14.64,13.75 0,8.24 -5.05,13.75 -14.64,13.75 h -9.8 z m 9.79,-3.96 c 7.02,0 10.3,-3.87 10.3,-9.8 0,-5.93 -3.28,-9.8 -10.3,-9.8 h -5.51 v 19.6 z m 28.48,4.5 c -6.56,0 -11.19,-4.63 -11.19,-10.93 0,-6.31 4.63,-10.93 11.19,-10.93 6.56,0 11.19,4.63 11.19,10.93 -0.01,6.31 -4.63,10.93 -11.19,10.93 z m 7.15,-10.93 c 0,-4.21 -2.86,-7.23 -7.15,-7.23 -4.29,0 -7.15,3.03 -7.15,7.23 0,4.21 2.86,7.23 7.15,7.23 4.29,0 7.15,-3.02 7.15,-7.23 z m 24.350003,-2.86 c -1.01,-2.65 -3.45,-4.37 -6.69,-4.37 -4.29,0 -7.15,3.03 -7.15,7.23 0,4.21 2.86,7.23 7.15,7.23 3.24,0 5.68,-1.72 6.69,-4.37 h 4.04 c -1.09,4.79 -5.21,8.07 -10.72,8.07 -6.56,0 -11.190003,-4.63 -11.190003,-10.93 0,-6.31 4.630003,-10.93 11.190003,-10.93 5.51,0 9.63,3.28 10.72,8.07 z m 19.340003,-1.68 c -0.13,-1.6 -1.6,-2.78 -4.08,-2.78 -2.690003,0 -4.210003,1.22 -4.210003,3.03 0,4.33 12.790003,-0.17 12.790003,8.54 0,3.87 -3.41,6.69 -8.62,6.69 -5.220003,0 -8.500003,-2.78 -8.620003,-6.56 h 4.04 c 0.08,1.72 1.68,2.94 4.540003,2.94 3.07,0 4.63,-1.26 4.63,-3.07 0,-4.37 -12.790003,0.13 -12.790003,-8.54 0,-3.83 3.2,-6.64 8.160003,-6.64 4.96,0 8.03,2.82 8.12,6.39 z m 7.82,-11.61 c 0,-1.51 1.26,-2.78 2.78,-2.78 1.56,0 2.78,1.26 2.78,2.78 0,1.56 -1.22,2.82 -2.78,2.82 -1.52,0 -2.78,-1.26 -2.78,-2.82 z m 0.8,26.54 V 22.88 h 4 v 20.78 z m 12.2,-8.92 v 0.08 c 0.59,3.45 3.2,5.68 6.98,5.68 2.69,0 4.58,-0.84 5.8,-2.65 h 4.42 c -1.6,3.87 -5.38,6.35 -10.22,6.35 -6.56,0 -11.19,-4.63 -11.19,-10.93 0,-6.31 4.63,-10.93 11.19,-10.93 6.56,0 11.1,4.62 11.1,10.93 v 1.47 z m 0.12,-3.66 v 0.08 h 13.75 v -0.08 c -0.8,-3.07 -3.36,-5.05 -6.9,-5.05 -3.52,0.01 -6.05,1.98 -6.85,5.05 z"
      fill="#3D3245"></path>
  </symbol>
  <symbol id="icon-close" viewBox="0 0 20 20">
    <path d="M16 16L4 4M16 4L4 16" fill="none" stroke="currentColor" stroke-width="1.06"></path>
  </symbol>
  <symbol id="icon-menu" viewBox="0 0 20 20">
    <path d="M2 4h16v1H2zM2 9h16v1H2zM2 14h16v1H2z"></path>
  </symbol>
  <symbol id="icon-arrow-right" viewBox="0 0 20 20">
    <path d="M10 5l5 4.5-5 4.5M4 9.5h11" fill="none" stroke="currentColor"></path>
  </symbol>
  <symbol id="icon-chevron-left" viewBox="0 0 20 20">
    <path d="M13 16l-6-6 6-6" fill="none" stroke="currentColor" stroke-width="1.03"></path>
  </symbol>
  <symbol id="icon-chevron-right" viewBox="0 0 20 20">
    <path d="M7 4l6 6-6 6" fill="none" stroke="currentColor" stroke-width="1.03"></path>
  </symbol>
  <symbol id="icon-checkmark" viewBox="0 0 20 20">
    <rect width="20" height="20" rx="2" ry="2" fill="currentColor" opacity="0.1"></rect>
    <polyline fill="none" stroke="currentColor" stroke-width="1.8" points="4,10 8,15 17,4"></polyline>
  </symbol>
</svg>
  <script async custom-element="amp-analytics" src="https://cdn.ampproject.org/v0/amp-analytics-0.1.js"></script>
  <!-- Start Alexa Certify Javascript -->
  <script type="text/javascript">
    _atrk_opts = { atrk_acct: "zugkr1O7kI20L7", domain: "docsie.io", dynamic: true };
    (function () { var as = document.createElement('script'); as.type = 'text/javascript'; as.async = true; as.src = "https://certify-js.alexametrics.com/atrk.js"; var s = document.getElementsByTagName('script')[0]; s.parentNode.insertBefore(as, s); })();
  </script>
  <noscript><img src="https://certify.alexametrics.com/atrk.gif?account=zugkr1O7kI20L7" style="display:none" height="1"
      width="1" alt="" /></noscript>
  <script type="text/javascript">
    "use strict";
    function GenerateMobileMenu(a) {
      var b = Array.from(a.querySelectorAll("a:not([data-nomobile])"));
      var c = document.createElement("button");
      var d = document.createElement("ul");
      d.classList.add("nv-m", "ui-tgl"), b.forEach(function (a) {
        var b = document.createElement("li");
        b.appendChild(a.cloneNode(true)), d.appendChild(b);
      }), c.classList.add("m-tr"), c.innerHTML = "<svg width=\"32\" height=\"32\" viewBox=\"0 0 20 20\"><title>Menu</title><use xlink:href=\"#icon-menu\" /></svg><svg width=\"24\" height=\"24\" viewBox=\"0 0 20 20\"><title>Close</title><use xlink:href=\"#icon-close\" /></svg>", c.addEventListener("click", function () {
        c.classList.toggle("active"), d.classList.toggle("active");
      }), a.appendChild(c), a.appendChild(d);
    }
    function BringIntoView(a) {
      var b = a.getBoundingClientRect();
      a.classList.remove("left", "right"), b.left && b.left < 10 && a.classList.add("left"), b.right && b.right > window.innerWidth && a.classList.add("right");
    }
    function Toggler(a) {
      var b = a.currentTarget;
      var c = document.getElementById(b.dataset.toggle);
      b.classList.toggle("active"), c.classList.toggle("active"), setTimeout(function () {
        BringIntoView(c);
      }, 1);
    }
    var tgl = Array.from(document.querySelectorAll("[data-toggle]"));
    tgl.forEach(function (a) {
      a.addEventListener("click", Toggler);
    });
    var $await = function (a, b) { function c() { var d = document.querySelector(a); d ? b(d) : setTimeout(c, 300); } c(); };
    $await("#topNav", GenerateMobileMenu);
  </script>
  <div class="cookie-policy">
  <aside tabindex="0" role="alertdialog" class="cookie-policy-alert" aria-labelledby="cookie-policy-title"
    aria-describedby="cookie-policy-content">
    <h1 id="cookie-policy-title" class="off-screen">
      Cookie policy notification
    </h1>
    <span class="cookie-policy-content" id="cookie-policy-content" role="document" tabindex="0"> We use cookies to
      improve your experience. By your continued use of
      this site you accept such use.<br> This notice will disappear by
      itself.
      <button class="cookie-policy-close" aria-label="Close this cookie policy notification">Close</button>
    </span>
  </aside>
</div>
<script type="text/javascript">
  "use strict";
  function Policy(policy) {
    var policyHide = 15000;

    function hidePolicy() {
      policy.style.display = "none";
      localStorage.setItem("docsie-cookie-policy", true);
    }
    if (
      !localStorage.getItem("docsie-cookie-policy")
    ) {
      policy
        .querySelector(".cookie-policy-close")
        .addEventListener("click", hidePolicy);
      policy.style.display = "block";
      setTimeout(hidePolicy, policyHide);
    }
  }
  $await(".cookie-policy-alert", Policy);
</script>
  
<script async type="text/javascript" src="https://lib.docsie.io/1.4.10/service.js"
  data-docsie="live_pk_6Y24rR0t7GWA6yo6cdSwZ8q3:boo_CQIeD5drM0TCIxdfB,navigation:false,footer:false,sectionAnchor:false,viewportWidth:100%"></script>

  <!-- End Alexa Certify Javascript -->
</body>

</html><|MERGE_RESOLUTION|>--- conflicted
+++ resolved
@@ -2,11 +2,7 @@
 
 <head>
   <meta http-equiv="content-type" content="text/html; charset=UTF-8">
-<<<<<<< HEAD
-  <title>Docsie.io - Pricing</title>
-=======
   <title>Docsie.io - Docsie Pricing</title>
->>>>>>> c24b152b
   <meta name="robots" content="noindex, nofollow">
   <meta name="googlebot" content="noindex, nofollow">
   <meta name="viewport" content="width=device-width, initial-scale=1">
