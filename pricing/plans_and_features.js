var plansAndFeatures = {
  "categories": [{
      "name":"Docsie Data",
      "features": [{
        "name": "Max users per shelf",
        "values" : {
<<<<<<< HEAD
        "Enterprise": "Unlimited",
        "Business":"Unlimited",
        "Start-up" : "Unlimited",
        // "Premium" : "100"
=======
        "Enterprise": "e5",
        "Business":"b10",
        "Start-up" : "su25",
        "Org" : "o7"
>>>>>>> d5a0004d
        },
        "info": "Total number of users allowed to collaborate on each shelf"
      }, {
        "name": "Campaigns2",
        "values" : {
        "Enterprise": "e52",
        "Business":"b102",
        "Start-up" : "su252",
        "Org" : "o6"
        },
        "info": "Campaigns feature info 2"
      }]
  }, {
    "name":"Category 2 name",
    "features": [{
      "name": "Category 2a",
      "values" : {
      "Enterprise": "e23",
      "Business":"b14",
      "Start-up" : "su5",
      "Org" : "o5"
      },
      "info": "Category 2 info"
    },
    {
      "name": "Category 2b",
      "values" : {
      "Enterprise": "e76",
      "Business":"b19",
      "Start-up" : "su5",
      "Org" : "o4"
      },
      "info": "Category 2 info"
    },
    {
      "name": "Category 2c",
      "values" : {
      "Enterprise": "e56",
      "Business":"b6",
      "Start-up" : "su5",
      "Org" : "o3"
      },
      "info": "Category 2 info"
    },
    {
      "name": "Category 2d",
      "values" : {
      "Enterprise": "e3",
      "Business":"b14",
      "Start-up" : "su5",
      "Org" : "o2"
      },
      "info": "Category 2 info"
    },
    {
      "name": "Category 2e",
      "values" : {
      "Enterprise": "e2",
      "Business":"b8",
      "Start-up" : "su5",
      "Org" : "o1"
      },
      "info": "Category 2 info"
    }
    ]
  },

  ]
}<|MERGE_RESOLUTION|>--- conflicted
+++ resolved
@@ -4,17 +4,10 @@
       "features": [{
         "name": "Max users per shelf",
         "values" : {
-<<<<<<< HEAD
         "Enterprise": "Unlimited",
         "Business":"Unlimited",
         "Start-up" : "Unlimited",
         // "Premium" : "100"
-=======
-        "Enterprise": "e5",
-        "Business":"b10",
-        "Start-up" : "su25",
-        "Org" : "o7"
->>>>>>> d5a0004d
         },
         "info": "Total number of users allowed to collaborate on each shelf"
       }, {
@@ -80,7 +73,6 @@
       "info": "Category 2 info"
     }
     ]
-  },
-
+  }
   ]
 }