--- conflicted
+++ resolved
@@ -630,13 +630,8 @@
                         'div',
                         { className: 'simple-plan-container' },
                         React.createElement(
-<<<<<<< HEAD
                             'div',
-                            { className: 'container', style: { maxWidth: '50%' } },
-=======
-                            "div",
-                            { className: "container", style: { maxWidth: '80%' } },
->>>>>>> 2abb268d
+                            { className: 'container', style: { maxWidth: '80%' } },
                             React.createElement(SimplePlanTier, { tiers: this.state.tiers, onClick: function onClick() {
                                     return _this7.handleClick();
                                 },
@@ -655,13 +650,8 @@
                         'div',
                         { className: 'detail-plan-container' },
                         React.createElement(
-<<<<<<< HEAD
                             'div',
                             { style: { background: '#fff', width: '80%' } },
-=======
-                            "div",
-                            { style: { background: '#ffff', width: '100%' } },
->>>>>>> 2abb268d
                             React.createElement(
                                 'div',
                                 { className: 'pure-g', style: { marginBottom: '-60px' } },
