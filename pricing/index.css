--- conflicted
+++ resolved
@@ -57,7 +57,7 @@
 
 .price-card {
   /* display: flex; */
-  max-width: 20em;
+  width: 100%;
 }
 
 .pricing-panel {
@@ -1674,15 +1674,6 @@
   to   { visibility: hidden; }
 }
 
-<<<<<<< HEAD
-
-
-.pure-g .dtl-wrp{
-  color: green;
-
-
-
-=======
 .dtl-hdr {
   border: none;
 }
@@ -1691,5 +1682,4 @@
   text-align: center;
   margin-top: 30px;
   margin-bottom: 30px;
->>>>>>> fb541dd3
 }