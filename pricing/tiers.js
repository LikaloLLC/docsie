--- conflicted
+++ resolved
@@ -20,19 +20,12 @@
       },
      {
       "pricing": {
-<<<<<<< HEAD
-         "monthly": {        "price": "500",
+         "monthly": {        "price": "500.00",
         "currency": "$"},
-         "yearly" : {        "price": "450",
+         "yearly" : {        "price": "450.00",
         "currency": "$",
         "perAnnum": "3000",
         "savedAmount": "2000"}
-=======
-         "monthly": {        "price": "399.00",
-        "currency": "$"},
-         "yearly" : {        "price": "300.00",
-        "currency": "$"}
->>>>>>> 1018d013
        },
         "currency": "$",
         "frequency" : "year",
