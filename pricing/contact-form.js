--- conflicted
+++ resolved
@@ -5,26 +5,6 @@
     "submitContactFormText": "Submit Form",
     "formInputs": [
         {
-<<<<<<< HEAD
-=======
-            "label": "First Name",
-            "alias": "firstName",
-            "type": "text",
-            "placeholder": "enter your first name",
-            "required": true
-        }, {
-            "label": "Last Name",
-            "alias": "lastName",
-            "type": "text",
-            "placeholder": "enter your last name"
-        }, {
-            "label": "Company Name",
-            "alias": "companyName",
-            "type": "text",
-            "placeholder": "enter your company name"
-        }, 
-        {
->>>>>>> 02dc1edb
             "label": "Business Email",
             "alias": "businessEmail",
             "type": "text",
@@ -36,17 +16,9 @@
             "type": "dropdown",
             "placeholder": "enter your industry",
             "options": [
-<<<<<<< HEAD
                 "Technology",
                 "Other"
             ]
-        },
-        {
-=======
-                "opt1",
-                "opt2"
-            ],
-            // "required": true
         },
         {
             "label": "Job Title",
@@ -60,7 +32,6 @@
             "placeholder": "enter # of employees"
         }, 
         {
->>>>>>> 02dc1edb
             "label": "I'm interested in...",
             "alias": "offer_options",
             "type": "offer_options",
@@ -72,42 +43,39 @@
                 },{
                     "value": "AI powered documentation",
                     "type": "checkbox"
-                }, {
-                    "value": "Single tenant options",
+                },{
+                    "label": "AI powered documentation",
                     "type": "checkbox"
                 }, {
-                    "value": "Customer success manager",
+                    "label": "Single tenant options",
                     "type": "checkbox"
                 }, {
-                    "value": "Private onboarding and training sessions",
+                    "label": "Customer success manager",
                     "type": "checkbox"
                 }, {
-                    "value": "Private cloud options",
+                    "label": "Private onboarding and training sessions",
                     "type": "checkbox"
                 }, {
-                    "value": "Comprehensive project metrics",
+                    "label": "Private cloud options",
                     "type": "checkbox"
                 }, {
-                    "value": "SAML-based single sign-on (SSO)",
+                    "label": "Comprehensive project metrics",
                     "type": "checkbox"
                 }, {
-                    "value": "Combining multiple projects",
+                    "label": "SAML-based single sign-on (SSO)",
                     "type": "checkbox"
                 }, {
-                    "value": "Customer OAuth 2 Login",
+                    "label": "Combining multiple projects",
                     "type": "checkbox"
                 }, {
-                    "value": "Vendor Security Forms",
+                    "label": "Customer OAuth 2 Login",
                     "type": "checkbox"
                 }, {
-                    "value": "SLA / ToS modifications",
+                    "label": "Vendor Security Forms",
                     "type": "checkbox"
-<<<<<<< HEAD
-=======
                 }, {
-                    "value": "Translations",
+                    "label": "SLA / ToS modifications",
                     "type": "checkbox"
->>>>>>> 02dc1edb
                 }
             ],
             "optionsRequiredMsg": "*Please select atleast one option"
@@ -125,7 +93,7 @@
         "lastName": "",
         "companyName": "",
         "businessEmail": "",
-        "industry": "", 
+        "industry": "",
         "jobTitle": "",
         "employeesNumber": "",
         "offer_options": [],
