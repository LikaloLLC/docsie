--- conflicted
+++ resolved
@@ -5,25 +5,6 @@
     "submitContactFormText": "Submit Form",
     "formInputs": [
         {
-<<<<<<< HEAD
-            "label": "First Name",
-            "alias": "firstName",
-            "type": "text",
-            "placeholder": "enter your first name"
-        }, {
-            "label": "Last Name",
-            "alias": "lastName",
-            "type": "text",
-            "placeholder": "enter your last name"
-        }, {
-            "label": "Company Name",
-            "alias": "companyName",
-            "type": "text",
-            "placeholder": "enter your company name"
-        }, 
-        {
-=======
->>>>>>> f1989900
             "label": "Business Email",
             "alias": "businessEmail",
             "type": "email",
@@ -35,13 +16,8 @@
             "type": "dropdown",
             "placeholder": "enter your industry",
             "options": [
-<<<<<<< HEAD
-                "opt1",
-                "opt2"
-=======
                 "Technology",
                 "Other"
->>>>>>> f1989900
             ]
         },
         {
@@ -63,50 +39,10 @@
                 {
                     "alias": "Priority Support and SLA's",
                     "value": "Priority Support and SLA's",
-<<<<<<< HEAD
                     "type": "checkbox"
                 }, {
                     "alias": "AI powered documentation",
                     "value": "AI powered documentation",
-=======
-                    "type": "checkbox",
-                    "required": true
-                },{
-                    "value": "AI powered documentation",
-                    "type": "checkbox"
-                },{
-                    "label": "AI powered documentation",
-                    "type": "checkbox"
-                }, {
-                    "label": "Single tenant options",
-                    "type": "checkbox"
-                }, {
-                    "label": "Customer success manager",
-                    "type": "checkbox"
-                }, {
-                    "label": "Private onboarding and training sessions",
-                    "type": "checkbox"
-                }, {
-                    "label": "Private cloud options",
-                    "type": "checkbox"
-                }, {
-                    "label": "Comprehensive project metrics",
-                    "type": "checkbox"
-                }, {
-                    "label": "SAML-based single sign-on (SSO)",
-                    "type": "checkbox"
-                }, {
-                    "label": "Combining multiple projects",
-                    "type": "checkbox"
-                }, {
-                    "label": "Customer OAuth 2 Login",
-                    "type": "checkbox"
-                }, {
-                    "label": "Vendor Security Forms",
-                    "type": "checkbox"
-                }, {
-                    "label": "SLA / ToS modifications",
->>>>>>> f1989900
                     "type": "checkbox"
                 }
                 // , {
@@ -176,7 +112,6 @@
         "offer_options": [],
         "description": "",
         "requiredFields": [
-            "firstName",
             "businessEmail",
             "Priority Support and SLA's"
         ],
