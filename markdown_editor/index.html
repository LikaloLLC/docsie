--- conflicted
+++ resolved
@@ -566,11 +566,7 @@
     <input class="ui-in" name="email" type="email" placeholder="Enter your email"
       oninvalid="InvalidMsg(this);"
       oninput="InvalidMsg(this);">
-<<<<<<< HEAD
     <button class="ui-bt ui-prime" type="submit" aria-label="Submit registration request">See It in Action</button>
-=======
-    <button class="ui-bt ui-prime" type="submit" aria-label="Submit registration request">See it in Action</button>
->>>>>>> 21574957
     </div>
     <div class="rg-info">Already using Docsie? <a href="https://app.docsie.io/login/">Sign-in.</a></div>
   </fieldset>
