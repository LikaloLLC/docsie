--- conflicted
+++ resolved
@@ -466,44 +466,8 @@
   $await(".cookie-policy-alert", Policy);
 </script>
 
-<<<<<<< HEAD
-  
-<!--<script type="text/javascript" src="/free-email-provider-domains.js"></script>
-<script type="text/template" id="rg-frm">
-  <form autocomplete="off" class="box-rg" action="https://www.docsie.io/discovery_call/" method="get">
-  <fieldset>
-    <div class="rg-gr">
-    <input class="ui-in" name="email" type="email" placeholder="Enter your email"
-      oninvalid="InvalidMsg(this);"
-      oninput="InvalidMsg(this);">
-    <button class="ui-bt ui-prime" type="submit" aria-label="Submit registration request">See It in Action</button>
-    </div>
-    <div class="rg-info">Already using Docsie? <a href="https://app.docsie.io/login/">Sign-in.</a></div>
-  </fieldset>
-</form>
-</script>
-<script type="text/javascript">
-  function InjectFRM(el) {
-    var tpl = document.getElementById("rg-frm");
-    if (tpl) {
-      var ctr = document.createElement("div");
-      ctr.classList.add("rg-ctr");
-      ctr.innerHTML = tpl.text;
-      el.appendChild(ctr);
-      if (el.classList.contains("frm-gs") ) {
-        el.getElementsByTagName("button")[0].innerText = "Get Started";
-      }
-    }
-  }
-  $await(".docsie-header-conatiner", InjectFRM);
-  $await(".docsie-footer-nav", InjectFRM);
-  $await(".frm-gs", InjectFRM);
-</script>-->
-<script>window.pipedriveLeadboosterConfig = {base: 'leadbooster-chat.pipedrive.com',companyId: 7439277,playbookUuid: '502e0bf3-9f6d-43b6-8a74-cfddf7e5e541',version: 2};</script><script src="https://leadbooster-chat.pipedrive.com/assets/loader.js" async></script>
-=======
-
-
->>>>>>> 21574957
+
+
 
 <script type="text/javascript">
   "use strict";
