--- conflicted
+++ resolved
@@ -126,15 +126,10 @@
       </div>
     </main>
 
-<<<<<<< HEAD
     <a style="text-decoration: none; display: flex; justify-content: center;"
-=======
-<!--     <a style="text-decoration: none; position: relative; left: 50%; right: 50%;"
->>>>>>> 3f0ea0d5
       href="https://app.docsie.io/manager/"><span
         style="color: white;border: 1px solid #b50000;background-color: #b50000;border-radius: 5px;padding: 15px;text-align: center;">Try
-        it free</span></a> -->
-
+        it free</span></a>
 
     <footer class="footer l-box">
       <div class="pure-g pure-menu pure-menu-horizontal" style="text-align: center;">
