<!DOCTYPE html>
<html lang="en" itemscope itemtype="http://schema.org/Article">

<head>
  <meta charset="utf-8">
  <meta name="content-language" content="en" />
  <meta http-equiv="x-ua-compatible" content="ie=edge">
  <title>Docsie - Knowledge Base and Software Documentation</title>
  <meta name="viewport" content="width=device-width, initial-scale=1.0">
  <meta name="description"
    content="Knowledge Base and Software Documentation management platform featuring translations and versioning">
  <meta name="keywords"
    content="knowledge base, software documentation, dynamic content, wysiwyg editor,knowledge base software,simple cms,content management software">
  <meta name="author" content="Likalo LLC">
  <meta name="application-name" content="Docsie" />
  <meta name="theme-color" content="#B50000" />
  <meta name="msapplication-TileColor" content="#B50000" />
  <meta name="msapplication-TileImage"
    content="https://d1iq6qzgppjlud.cloudfront.net/images/favicon/mstile-144x144.png" />
  <meta name="msapplication-square310x310logo" content="https://d1iq6qzgppjlud.cloudfront.net/images/favicon/mstile-310x310.png />
    <link rel=" apple-touch-icon-precomposed" sizes="57x57"
    href="https://d1iq6qzgppjlud.cloudfront.net/images/favicon/apple-touch-icon-57x57.png" />
  <link rel="apple-touch-icon-precomposed" sizes="114x114"
    href="https://d1iq6qzgppjlud.cloudfront.net/images/favicon/apple-touch-icon-114x114.png" />
  <link rel="apple-touch-icon-precomposed" sizes="72x72"
    href="https://d1iq6qzgppjlud.cloudfront.net/images/favicon/apple-touch-icon-72x72.png" />
  <link rel="apple-touch-icon-precomposed" sizes="144x144"
    href="https://d1iq6qzgppjlud.cloudfront.net/images/favicon/apple-touch-icon-144x144.png" />
  <link rel="apple-touch-icon-precomposed" sizes="60x60"
    href="https://d1iq6qzgppjlud.cloudfront.net/images/favicon/apple-touch-icon-60x60.png" />
  <link rel="apple-touch-icon-precomposed" sizes="120x120"
    href="https://d1iq6qzgppjlud.cloudfront.net/images/favicon/apple-touch-icon-120x120.png" />
  <link rel="apple-touch-icon-precomposed" sizes="76x76"
    href="https://d1iq6qzgppjlud.cloudfront.net/images/favicon/apple-touch-icon-76x76.png" />
  <link rel="apple-touch-icon-precomposed" sizes="152x152"
    href="https://d1iq6qzgppjlud.cloudfront.net/images/favicon/apple-touch-icon-152x152.png" />
  <link rel="icon" type="image/png" href="https://d1iq6qzgppjlud.cloudfront.net/images/favicon/favicon-196x196.png"
    sizes="196x196" />
  <link rel="icon" type="image/png" href="https://d1iq6qzgppjlud.cloudfront.net/images/favicon/favicon-96x96.png"
    sizes="96x96" />
  <link rel="icon" type="image/png" href="https://d1iq6qzgppjlud.cloudfront.net/images/favicon/favicon-32x32.png"
    sizes="32x32" />
  <link rel="icon" type="image/png" href="https://d1iq6qzgppjlud.cloudfront.net/images/favicon/favicon-16x16.png"
    sizes="16x16" />
  <link rel="icon" type="image/png" href="https://d1iq6qzgppjlud.cloudfront.net/images/favicon/favicon-128.png"
    sizes="128x128" />

  <link rel="dns-prefetch" href="https://www.googletagmanager.com">
  <link rel="preconnect" href="https://lib.docsie.io">
  <link href="https://d1iq6qzgppjlud.cloudfront.net/css/docsie.css" rel="stylesheet">
  <link media="all" href="https://lib.docsie.io/0.3.1/styles/pure.css" rel="stylesheet" />
  <link rel="preload" href="https://fonts.googleapis.com/css?family=Open+Sans:300,400&amp;subset=cyrillic,latin-ext"
    as="style" onload="this.rel='stylesheet'">
  <noscript>
    <link rel="stylesheet"
      href="https://fonts.googleapis.com/css?family=Open+Sans:300,400&amp;subset=cyrillic,latin-ext"></noscript>


  <!-- Schema.org markup for Google+ -->
  <meta itemprop="name" content="Knowledge Base and Software Documentation management platform">
  <meta itemprop="description"
    content="Knowledge Base and Software Documentation management platform platform featuring translations and versioning">
  <meta itemprop="image" content="https://d1iq6qzgppjlud.cloudfront.net/images/favicon/poster.png">

  <!-- Twitter Card data -->
  <meta name="twitter:card" content="https://d1iq6qzgppjlud.cloudfront.net/images/favicon/poster.png">
  <meta name="twitter:site" content="@docsie_io">
  <meta name="twitter:title" content="Knowledge Base and Software Documentation management platform">
  <meta name="twitter:description"
    content="Knowledge Base and Software Documentation management platform featuring translations and versioning">
  <meta name="twitter:creator" content="@likalo_llc">
  <!-- Twitter summary card with large image must be at least 280x150px -->
  <meta name="twitter:image:src" content="https://d1iq6qzgppjlud.cloudfront.net/images/favicon/poster.png">

  <!-- Open Graph data -->
  <meta property="og:title" content="Knowledge Base and Software Documentation management platform" />
  <meta property="og:type" content="website" />
  <meta property="og:url" content="https://docsie.io/" />
  <meta property="og:image" content="https://d1iq6qzgppjlud.cloudfront.net/images/favicon/poster.png" />
  <meta property="og:description"
    content="Knowledge Base and Software Documentation management platform featuring translations and versioning" />
  <meta property="og:site_name" content="docsie.io" />

  <!-- Global site tag (gtag.js) - Google Analytics -->
  <script async src="https://www.googletagmanager.com/gtag/js?id=UA-116930058-3"></script>
  <script>function gtag() { dataLayer.push(arguments) } window.dataLayer = window.dataLayer || [], gtag("js", new Date), gtag("config", "UA - 116930058 - 3");</script>

</head>

<body class="pure" id="layout">

  <div id="container">
    <header class="header">
      <div class="pure-g pure-menu pure-menu-horizontal pure-menu-fixed">
        <a class="pure-menu-heading" href="/" title="docsie.io"><svg class="icon icon--docsie" viewBox="0 0 20 20"
            width="52" height="52">
            <use xmlns:xlink="http://www.w3.org/1999/xlink" xlink:href="#icon-docsie"></use>
          </svg></a>
        <ul class="pure-menu-list">
          <li class="pure-menu-item pure-menu-selected">
            <a href="/" class="pure-menu-link">Home</a>
          </li>
          <li class="pure-menu-item">
            <a href="/about/" class="pure-menu-link">Product</a>
          </li>
        </ul>
        <span class="pure-u spacer"></span>
        <ul class="pure-menu-list pure-menu-mobile">
          <li class="pure-menu-item">
            <a title="mobile menu"
              href="javascript:document.querySelector( '.pure-menu-options').classList.toggle('pure-menu-active');void(0);"
              class="pure-menu-link">
              <svg class="icon icon--more" viewBox="0 0 20 20" width="32" height="32">
                <use xmlns:xlink="http://www.w3.org/1999/xlink" xlink:href="#icon-more" />
              </svg>
            </a>
          </li>
        </ul>
        <ul class="pure-menu-list pure-menu-options">
          <li class="pure-menu-item">
            <a href="/documentation/" class="pure-menu-link">Documentation</a>
          </li>
          <li class="pure-menu-item">
            <a href="/support/" class="pure-menu-link">Support</a>
          </li>
          <li class="pure-menu-item">
            <a href="https://app.docsie.io/accounts/login?next=/manager" class="pure-menu-link">Log in</a>
          </li>
        </ul>
      </div>
    </header>
    <div class="splash-container" style="background-color: #b50000">
      <div class="splash"
        style="padding-top: 1em; background-color: #b50000; background-image: url(https://www.docsie.io/poster.jpg)">
        <div class="content-wrapper">
          <h1
            style=" width: 50%; min-width: 320px; margin: 0 auto 0.5em auto; color: #fff; background: #b50000; padding: 0.5em 0; font-weight: 400;">
            Create and Publish Dynamic Product Documentation</h1>
          <div class="l-box" id="simpleRegistrationContainer"></div>
        </div>
      </div>
    </div>
    <main class="content-wrapper content-main">
      <div class="content" data-ddsroot>
      </div>
    </main>

<<<<<<< HEAD
    <a style="text-decoration: none; display: flex; justify-content: center;"
=======
<!--     <a style="text-decoration: none; position: relative; left: 35%; right: 50%;"
>>>>>>> 3f0ea0d5
      href="https://app.docsie.io/manager/"><span
        style="color: white;border: 1px solid #b50000;background-color: #b50000;border-radius: 5px;padding: 15px;text-align: center;">Build your Library – Invite Your Team</span></a>
 -->
    <footer class="footer l-box">
      <div class="pure-g pure-menu pure-menu-horizontal" style="text-align: center;">
        <ul class="pure-menu-list">
          <li class="pure-menu-item pure-menu-selected">
            <a href="/" class="pure-menu-link">Home</a>
          </li>
          <li class="pure-menu-item">
            <a href="/careers/" class="pure-menu-link">Careers</a>
          </li>
          <li class="pure-menu-item">
            <a href="/press/" class="pure-menu-link">Press and Media</a>
          </li>
          <li class="pure-menu-item">
            <a href="/privacy/" class="pure-menu-link">Privacy policy</a>
          </li>
          <li class="pure-menu-item">
            <a href="/terms/" class="pure-menu-link">Terms of service</a>
          </li>
          <li class="pure-menu-item">
            <a href="https://blog.docsie.io/" class="pure-menu-link">Blog</a>
          </li>
          <li class="pure-menu-item">
            <a href="/markdown_editor/" class="pure-menu-link">Markdown Editor</a>
          </li>
          <li class="pure-menu-item">
            <a href="/release_notes/" class="pure-menu-link">Release Notes</a>
          </li>
          <li class="pure-menu-item">
            <a href="/incident/" class="pure-menu-link">Status Page</a>
          </li>
        </ul>
      </div>

      <div class="pure-g copyrights">
        <div class="pure-u">
          Made in Canada with love by <a href="https://www.likalo.com">Likalo Team</a>.
        </div>`
      </div>
    </footer>
  </div>
  <svg xmlns="http://www.w3.org/2000/svg" xmlns:xlink="http://www.w3.org/1999/xlink">
    <symbol id="icon-docsie" viewBox="0 0 48 48">
      <rect width="48" height="48" rx="5" ry="5" fill="#b50000"></rect>
      <path d="M10 7.5v2h3v31h3v-31h4v31h3v-7h1.9c2.6 0 5-.6 6.9-1.7 2-1 3.5-2.6 4.6-4.6 1-2 1.6-4.3 1.6-7 0-4-1.2-7.2-3.7-9.4s-6-3.3-10.5-3.3H20zm13
    2h2.4c3 0 5.2 1 6.7 2.8a12 12 0 0 1 2.4 8c0 2.2-.3 4.2-1 5.9-.7 1.7-1.7 3-3 3.9a7.3 7.3 0 0 1-4.3 1.4H23z"
        fill="#fff"></path>
    </symbol>
    <symbol id="icon-triangle-right" viewBox="0 0 20 20">
      <polygon points="8 5 13 10 8 15"></polygon>
    </symbol>
    <symbol id="icon-more" viewBox="0 0 20 20">
      <circle cx="3" cy="10" r="2"></circle>
      <circle cx="10" cy="10" r="2"></circle>
      <circle cx="17" cy="10" r="2"></circle>
    </symbol>
    <symbol id="icon-mail" viewBox="0 0 20 20">
      <polyline fill="none" stroke="currentColor" points="1.4,6.5 10,11 18.6,6.5" />
      <path d="M 1,4 1,16 19,16 19,4 1,4 Z M 18,15 2,15 2,5 18,5 18,15 Z" />
    </symbol>
  </svg>

  <script src="https://www.docsie.io/app.js"></script>

  <script async type="text/javascript" src="https://lib.docsie.io/0.3.1.b/service.js"
    data-docsie="live_pk_6Y24rR0t7GWA6yo6cdSwZ8q3:boo_KR3yq6CaTDXLmcaEi,language:false,navigation:false,version:false,viewportWidth:100%,viewportTop:80"></script>


  <!-- Global site tag (gtag.js) - Google Analytics -->
  <script async src="https://www.googletagmanager.com/gtag/js?id=UA-116930058-3"></script>
  <script>
    window.dataLayer = window.dataLayer || [];
    function gtag() { dataLayer.push(arguments); }
    gtag('js', new Date());

    gtag('config', 'UA-116930058-3');
  </script>

  <script async custom-element="amp-analytics" src="https://cdn.ampproject.org/v0/amp-analytics-0.1.js"></script>

  <!-- Start Alexa Certify Javascript -->
  <script type="text/javascript">
    _atrk_opts = { atrk_acct: "zugkr1O7kI20L7", domain: "docsie.io", dynamic: true };
    (function () { var as = document.createElement('script'); as.type = 'text/javascript'; as.async = true; as.src = "https://certify-js.alexametrics.com/atrk.js"; var s = document.getElementsByTagName('script')[0]; s.parentNode.insertBefore(as, s); })();
  </script>
  <noscript><img src="https://certify.alexametrics.com/atrk.gif?account=zugkr1O7kI20L7" style="display:none" height="1"
      width="1" alt="" /></noscript>
  <!-- End Alexa Certify Javascript -->

</body>

</html><|MERGE_RESOLUTION|>--- conflicted
+++ resolved
@@ -145,14 +145,10 @@
       </div>
     </main>
 
-<<<<<<< HEAD
     <a style="text-decoration: none; display: flex; justify-content: center;"
-=======
-<!--     <a style="text-decoration: none; position: relative; left: 35%; right: 50%;"
->>>>>>> 3f0ea0d5
       href="https://app.docsie.io/manager/"><span
         style="color: white;border: 1px solid #b50000;background-color: #b50000;border-radius: 5px;padding: 15px;text-align: center;">Build your Library – Invite Your Team</span></a>
- -->
+ 
     <footer class="footer l-box">
       <div class="pure-g pure-menu pure-menu-horizontal" style="text-align: center;">
         <ul class="pure-menu-list">
