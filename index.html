--- conflicted
+++ resolved
@@ -153,7 +153,7 @@
         <span class="spacer"></span>
         <li class="v-sm"><a href="https://help.docsie.io">Documentation</a></li>
 
-
+<!--        -->
 <!--        <li class="li-dd v-sm">-->
 <!--          <button class="li-a" data-toggle="Resources">Resources</button>-->
 <!--          <div id="Resources" class="ui-tgl" role="dropdown" aria-hidden="true">-->
@@ -206,7 +206,7 @@
 <!--            </ul>-->
 <!--          </div>-->
 <!--        </li>-->
-        <li class="v-sm"><a onclick="Calendly.initPopupWidget({url: 'https://calendly.com/docsie-io/docsie-product-demo-2023'});return false;">Book Demo</a></li>
+        <li class="v-sm"><a onclick="Calendly.initPopupWidget({url: 'https://calendly.com/docsie-io/demo-call'});return false;">Book Demo</a></li>
         <li class="v-sm"><a class="clr-a" href="https://app.docsie.io/login">Sign-in</a></li>
           
         <!-- Google Tag Manager -->
@@ -452,11 +452,7 @@
                <img src="https://cdn.docsie.io/workspace_PfNzfGj3YfKKtTO4T/doc_QiqgSuNoJpspcExF3/file_m04DV8imyNv6X2sU6/142c4f42-36fa-7e71-f791-a77ea80fbf1bwhat_are_webhooks__and_how_is_docsie_utilising_them_to_its_benefit.jpg" alt="In this blog we are talking about What are Webhooks, and how is Docsie utilising them to its benefit?" />
      </a>
                 <p>
-<<<<<<< HEAD
-                  <small class="meta">Published a week ago</small><br />
-=======
                   <small class="meta">Published 4 days ago</small><br />
->>>>>>> 760f153d
 
                   <a href=" https://www.docsie.io/blog/articles/what-are-webhooks-and-how-is-docsie-utilizing-them-to-its-benefit/ ">Learn More <svg class="inl"
                       width="22" height="22" viewBox="0 0 20 20">
@@ -465,7 +461,7 @@
               </div>
 
 </div>
-    
+
  <div class="docsie-grid-cell">
 
               <div class="docsie-card">
@@ -488,7 +484,7 @@
               </div>
 
 </div>
-    
+
  <div class="docsie-grid-cell">
 
               <div class="docsie-card">
@@ -511,7 +507,7 @@
               </div>
 
 </div>
-    
+
  <div class="docsie-grid-cell">
 
               <div class="docsie-card">
@@ -534,7 +530,7 @@
               </div>
 
 </div>
-    
+
  <div class="docsie-grid-cell">
 
               <div class="docsie-card">
@@ -557,7 +553,7 @@
               </div>
 
 </div>
-    
+
  <div class="docsie-grid-cell">
 
               <div class="docsie-card">
@@ -580,7 +576,7 @@
               </div>
 
 </div>
-    
+
  <div class="docsie-grid-cell">
 
               <div class="docsie-card">
@@ -603,7 +599,7 @@
               </div>
 
 </div>
-    
+
  <div class="docsie-grid-cell">
 
               <div class="docsie-card">
@@ -626,7 +622,7 @@
               </div>
 
 </div>
-    
+
  <div class="docsie-grid-cell">
 
               <div class="docsie-card">
@@ -649,7 +645,7 @@
               </div>
 
 </div>
-    
+
  <div class="docsie-grid-cell">
 
               <div class="docsie-card">
@@ -672,7 +668,7 @@
               </div>
 
 </div>
-    
+
  <div class="docsie-grid-cell">
 
               <div class="docsie-card">
@@ -686,11 +682,7 @@
                <img src="https://cdn.docsie.io/workspace_8D5W1pxgb7Jq3oZO7/doc_IDYTWOaZCuq9mWwra/file_1Og3QffsTgFL8pV68/0aa542c6-d2ff-4d6e-42aa-932d7f3665eeschool_supplies_ga298c5a8e_1280_min_(1).jpg" alt="Documentation is one of the most crucial and underappreciated components of any open-source project, and it should not be taken lightly." />
      </a>
                 <p>
-<<<<<<< HEAD
-                  <small class="meta">Published 2 years ago</small><br />
-=======
-                  <small class="meta">Published a year ago</small><br />
->>>>>>> 760f153d
+                  <small class="meta">Published a year ago</small><br />
 
                   <a href=" https://www.docsie.io/blog/articles/what-style-of-documentation-should-product-managers-use-in-order-to-communicate-the-appropriate-message/ ">Learn More <svg class="inl"
                       width="22" height="22" viewBox="0 0 20 20">
@@ -713,11 +705,7 @@
                <img src="https://cdn.docsie.io/workspace_8D5W1pxgb7Jq3oZO7/doc_TW7xFF3ucs3XCi5rY/file_vN9YuYjwCFqqYv7sZ/c8cc5da1-cc99-56e7-2e9a-66c5ec3e0738firmbee_com_gcsNOsPEXfs_unsplash_(1)_min.jpg" alt="Understanding the significance of your documentation and having full control of how the documentation at each step of the process may be handled will, nevertheless, be one of the most important factors in determining your success." />
      </a>
                 <p>
-<<<<<<< HEAD
-                  <small class="meta">Published 2 years ago</small><br />
-=======
-                  <small class="meta">Published a year ago</small><br />
->>>>>>> 760f153d
+                  <small class="meta">Published a year ago</small><br />
 
                   <a href=" https://www.docsie.io/blog/articles/crucial-documentation-that-product-managers-need-to-have/ ">Learn More <svg class="inl"
                       width="22" height="22" viewBox="0 0 20 20">
@@ -740,11 +728,7 @@
                <img src="https://cdn.docsie.io/workspace_WxPJSQ5gsES8Bzjxy/doc_PxyDYGHjeyG9ksVIF/file_ysSFwqghldoCqMbsM/d1045970-c6ae-4605-3ba2-379bb5ab92d0scott_graham_5fNmWej4tAA_unsplash_min.jpg" alt="ne-page product descriptions that are captivating may help to develop support and momentum for the campaign." />
      </a>
                 <p>
-<<<<<<< HEAD
-                  <small class="meta">Published 2 years ago</small><br />
-=======
-                  <small class="meta">Published a year ago</small><br />
->>>>>>> 760f153d
+                  <small class="meta">Published a year ago</small><br />
 
                   <a href=" https://www.docsie.io/blog/articles/a-product-one-pager-document-that-people-will-actually-read-a-step-by-step-guide/ ">Learn More <svg class="inl"
                       width="22" height="22" viewBox="0 0 20 20">
@@ -767,11 +751,7 @@
                <img src="https://cdn.docsie.io/workspace_8D5W1pxgb7Jq3oZO7/doc_QpDdxIGnXpT0d02oQ/file_HklmFy6HpUlaN8sHv/boo_XGfvRm3TVTFbV6HET/009de899-1fe0-460f-f9c0-56afd1d9d917Untitled_1_min_1.jpg" alt="Let's take a look at some of the benefits of documentation for product managers to get a better understanding of how important it really is." />
      </a>
                 <p>
-<<<<<<< HEAD
-                  <small class="meta">Published 2 years ago</small><br />
-=======
-                  <small class="meta">Published a year ago</small><br />
->>>>>>> 760f153d
+                  <small class="meta">Published a year ago</small><br />
 
                   <a href=" https://www.docsie.io/blog/articles/10-key-documentation-that-must-be-adapted-by-product-managers/ ">Learn More <svg class="inl"
                       width="22" height="22" viewBox="0 0 20 20">
@@ -794,11 +774,7 @@
                <img src="https://cdn.docsie.io/workspace_8D5W1pxgb7Jq3oZO7/doc_QpDdxIGnXpT0d02oQ/file_rw1l7AMfZZf61t06M/boo_XGfvRm3TVTFbV6HET/579db540-3f2e-64af-8a97-4cf5856c179eUntitled_1_min.jpg" alt="Capterra Shortlist is an independent assessment that evaluates user reviews and online search activity to generate a list of market leaders in the software space that offer the most popular solutions." />
      </a>
                 <p>
-<<<<<<< HEAD
-                  <small class="meta">Published 2 years ago</small><br />
-=======
-                  <small class="meta">Published a year ago</small><br />
->>>>>>> 760f153d
+                  <small class="meta">Published a year ago</small><br />
 
                   <a href=" https://www.docsie.io/blog/articles/docsie-io-named-an-emerging-favorite-by-capterra/ ">Learn More <svg class="inl"
                       width="22" height="22" viewBox="0 0 20 20">
@@ -821,11 +797,7 @@
                <img src="https://cdn.docsie.io/workspace_8D5W1pxgb7Jq3oZO7/doc_QpDdxIGnXpT0d02oQ/file_0D9wjGLIZ63gWzCfE/boo_XGfvRm3TVTFbV6HET/c581b70f-0a42-d8c2-a896-39649217e416Untitled_1_min_1_2_3_4_5_6_7_8_9_10_11_12_13_14.jpg" alt="When developing and launching a product, particularly a software product, the product requirements document outlines the needs that must be met in order for the product to be successful." />
      </a>
                 <p>
-<<<<<<< HEAD
-                  <small class="meta">Published 2 years ago</small><br />
-=======
-                  <small class="meta">Published a year ago</small><br />
->>>>>>> 760f153d
+                  <small class="meta">Published a year ago</small><br />
 
                   <a href=" https://www.docsie.io/blog/articles/product-requirements-documentation-for-product-managers/ ">Learn More <svg class="inl"
                       width="22" height="22" viewBox="0 0 20 20">
@@ -848,11 +820,7 @@
                <img src="https://cdn.docsie.io/workspace_8D5W1pxgb7Jq3oZO7/doc_QpDdxIGnXpT0d02oQ/file_bjvzT8ARNKowfu0sw/boo_XGfvRm3TVTFbV6HET/e1fce41f-69b1-d959-cc45-7091c9907125Untitled_1_min_1_2_3_4_5_6_7_8_9_10_11_12_13.jpg" alt="Every Product Manager knows that making sure your products and services deliver delight to clients at every point of their journey can help your business thrive and survive even in difficult times." />
      </a>
                 <p>
-<<<<<<< HEAD
-                  <small class="meta">Published 2 years ago</small><br />
-=======
-                  <small class="meta">Published a year ago</small><br />
->>>>>>> 760f153d
+                  <small class="meta">Published a year ago</small><br />
 
                   <a href=" https://www.docsie.io/blog/articles/why-is-it-crucial-for-product-managers-to-prioritize-customers-needs-with-a-customer-led-product-strategy/ ">Learn More <svg class="inl"
                       width="22" height="22" viewBox="0 0 20 20">
@@ -875,11 +843,7 @@
                <img src="https://cdn.docsie.io/workspace_8D5W1pxgb7Jq3oZO7/doc_QpDdxIGnXpT0d02oQ/file_ZNmSmqelUjxru2DCA/boo_XGfvRm3TVTFbV6HET/2c548b46-bf22-7260-b89a-e9252bf3d676Untitled_1_min_1_2_3_4_5_6_7_8_9_10_11_12.jpg" alt="The most valuable talent that product managers may possess in order to bring their product concept to life is the ability to write effectively." />
      </a>
                 <p>
-<<<<<<< HEAD
-                  <small class="meta">Published 2 years ago</small><br />
-=======
-                  <small class="meta">Published a year ago</small><br />
->>>>>>> 760f153d
+                  <small class="meta">Published a year ago</small><br />
 
                   <a href=" https://www.docsie.io/blog/articles/why-being-a-great-product-manager-requires-pristine-documentation/ ">Learn More <svg class="inl"
                       width="22" height="22" viewBox="0 0 20 20">
@@ -902,11 +866,7 @@
                <img src="https://cdn.docsie.io/workspace_8D5W1pxgb7Jq3oZO7/doc_QpDdxIGnXpT0d02oQ/file_cRI0wiTPRBQm2uGlF/boo_XGfvRm3TVTFbV6HET/0c7d5c37-2cf4-7992-2738-578aa4a1c12aUntitled_1_min_1_2_3_4_5_6_7_8_9_10_11.jpg" alt="How to pick, organize, and launch an internal wiki for your business. A comprehensive guide to putting your team on the path to success." />
      </a>
                 <p>
-<<<<<<< HEAD
-                  <small class="meta">Published 2 years ago</small><br />
-=======
-                  <small class="meta">Published a year ago</small><br />
->>>>>>> 760f153d
+                  <small class="meta">Published a year ago</small><br />
 
                   <a href=" https://www.docsie.io/blog/articles/establishing-an-effective-internal-wiki-for-your-organization/ ">Learn More <svg class="inl"
                       width="22" height="22" viewBox="0 0 20 20">
@@ -929,11 +889,7 @@
                <img src="https://cdn.docsie.io/workspace_8D5W1pxgb7Jq3oZO7/doc_QpDdxIGnXpT0d02oQ/file_2ABLqjLCsTbXc8qK7/boo_XGfvRm3TVTFbV6HET/c058b3bd-8996-cf41-8f00-512bf040b494Untitled_1_min_1_2_3_4_5_6_7_8_9_10.jpg" alt="See 10 of the Docsie Team's favorite documentation examples, and learn how to copy and match the quality of these examples in the Docsie Editor." />
      </a>
                 <p>
-<<<<<<< HEAD
-                  <small class="meta">Published 2 years ago</small><br />
-=======
-                  <small class="meta">Published a year ago</small><br />
->>>>>>> 760f153d
+                  <small class="meta">Published a year ago</small><br />
 
                   <a href=" https://www.docsie.io/blog/articles/impress-customers-10-amazing-product-documentation-examples/ ">Learn More <svg class="inl"
                       width="22" height="22" viewBox="0 0 20 20">
@@ -956,11 +912,7 @@
                <img src="https://cdn.docsie.io/workspace_8D5W1pxgb7Jq3oZO7/doc_QpDdxIGnXpT0d02oQ/file_EvYaTOs6KbAqASrLn/boo_XGfvRm3TVTFbV6HET/8b1462fd-a32c-b52d-73f6-9aa694653c1aUntitled_1_min_1_2_3_4_5_6_7_8_9.jpg" alt="Strong emotions such as wrath and irritation, as well as pleasant surprise and delight, are critical in determining whether customers will pick your product, engage with it, and remain loyal to your brand." />
      </a>
                 <p>
-<<<<<<< HEAD
-                  <small class="meta">Published 2 years ago</small><br />
-=======
-                  <small class="meta">Published a year ago</small><br />
->>>>>>> 760f153d
+                  <small class="meta">Published a year ago</small><br />
 
                   <a href=" https://www.docsie.io/blog/articles/5-steps-to-take-to-develop-exceptional-customer-experience/ ">Learn More <svg class="inl"
                       width="22" height="22" viewBox="0 0 20 20">
@@ -983,11 +935,7 @@
                <img src="https://cdn.docsie.io/workspace_8D5W1pxgb7Jq3oZO7/doc_QpDdxIGnXpT0d02oQ/file_kiQ2yyaAaXSOtPvW9/boo_XGfvRm3TVTFbV6HET/ed8a7ef2-f509-5d45-d462-b09e9636bcd3Untitled_1_min_1_2_3_4_5_6_7_8.jpg" alt="Docsie is great alternative. Additionally, 8 additional Document360 options are available, including Guru, Bloomfire, and Nucilo." />
      </a>
                 <p>
-<<<<<<< HEAD
-                  <small class="meta">Published 2 years ago</small><br />
-=======
-                  <small class="meta">Published a year ago</small><br />
->>>>>>> 760f153d
+                  <small class="meta">Published a year ago</small><br />
 
                   <a href=" https://www.docsie.io/blog/articles/what-are-the-top-9-best-document360-alternatives/ ">Learn More <svg class="inl"
                       width="22" height="22" viewBox="0 0 20 20">
@@ -1010,11 +958,7 @@
                <img src="https://cdn.docsie.io/workspace_8D5W1pxgb7Jq3oZO7/doc_QpDdxIGnXpT0d02oQ/file_6STzj5zD4ukTZf2t0/boo_XGfvRm3TVTFbV6HET/863766ef-719a-ef9a-e2b2-0e2de455d472Untitled_1_min_1_2_3_4_5_6_7.jpg" alt="In this article, we will teach you all you need to know about it so that you can get started on creating and maintaining amazing technical documentation for your products and projects." />
      </a>
                 <p>
-<<<<<<< HEAD
-                  <small class="meta">Published 2 years ago</small><br />
-=======
-                  <small class="meta">Published a year ago</small><br />
->>>>>>> 760f153d
+                  <small class="meta">Published a year ago</small><br />
 
                   <a href=" https://www.docsie.io/blog/articles/how-to-write-amazing-technical-documentation/ ">Learn More <svg class="inl"
                       width="22" height="22" viewBox="0 0 20 20">
@@ -1037,11 +981,7 @@
                <img src="https://cdn.docsie.io/workspace_8D5W1pxgb7Jq3oZO7/doc_QpDdxIGnXpT0d02oQ/file_y3JpTGbtOMvVFzDPv/boo_XGfvRm3TVTFbV6HET/1681de71-772b-abe0-ba6c-fb57d50fc93aUntitled_1_min_1_2_3_4_5_6.jpg" alt="This article will assist you in comparing and evaluating the finest product management platforms and tools." />
      </a>
                 <p>
-<<<<<<< HEAD
-                  <small class="meta">Published 2 years ago</small><br />
-=======
-                  <small class="meta">Published a year ago</small><br />
->>>>>>> 760f153d
+                  <small class="meta">Published a year ago</small><br />
 
                   <a href=" https://www.docsie.io/blog/articles/top-10-tools-used-by-product-managers/ ">Learn More <svg class="inl"
                       width="22" height="22" viewBox="0 0 20 20">
@@ -1064,11 +1004,7 @@
                <img src="https://cdn.docsie.io/workspace_8D5W1pxgb7Jq3oZO7/doc_QpDdxIGnXpT0d02oQ/file_sksUyMFm5wtZVHg3l/boo_XGfvRm3TVTFbV6HET/e6c951a9-934c-b690-dc74-f41a99920c16Untitled_1_min_1_2_3_4_5.jpg" alt="We've compiled a list of the finest Gitbook alternatives, along with their benefits, that will be available in 2022 to assist you in making the right decision for your company." />
      </a>
                 <p>
-<<<<<<< HEAD
-                  <small class="meta">Published 2 years ago</small><br />
-=======
-                  <small class="meta">Published a year ago</small><br />
->>>>>>> 760f153d
+                  <small class="meta">Published a year ago</small><br />
 
                   <a href=" https://www.docsie.io/blog/articles/9-alternatives-to-gitbook/ ">Learn More <svg class="inl"
                       width="22" height="22" viewBox="0 0 20 20">
@@ -1091,11 +1027,7 @@
                <img src="https://cdn.docsie.io/workspace_8D5W1pxgb7Jq3oZO7/doc_QpDdxIGnXpT0d02oQ/file_1UQybV1CK9NS6E7N3/boo_XGfvRm3TVTFbV6HET/a5e242a1-0d11-2cbd-4347-5b65085d2b55Untitled_1_min_1_2_3_4.jpg" alt="Read these 10 top tips and learn how to write better user documentation guides!" />
      </a>
                 <p>
-<<<<<<< HEAD
-                  <small class="meta">Published 2 years ago</small><br />
-=======
-                  <small class="meta">Published a year ago</small><br />
->>>>>>> 760f153d
+                  <small class="meta">Published a year ago</small><br />
 
                   <a href=" https://www.docsie.io/blog/articles/do-you-want-to-create-informative-user-guides-our-10-top-tips-can-help/ ">Learn More <svg class="inl"
                       width="22" height="22" viewBox="0 0 20 20">
@@ -1118,11 +1050,7 @@
                <img src="https://cdn.docsie.io/workspace_8D5W1pxgb7Jq3oZO7/doc_QpDdxIGnXpT0d02oQ/file_fd34suzIW5ZTw5Fq6/boo_XGfvRm3TVTFbV6HET/ed5d26e4-77fd-6f29-de8d-479f10a9f7acUntitled_1_min_1_2_3.jpg" alt="We have explored the greatest features, price plans, and support policies for 13 of the top documentation creation platforms." />
      </a>
                 <p>
-<<<<<<< HEAD
-                  <small class="meta">Published 2 years ago</small><br />
-=======
-                  <small class="meta">Published a year ago</small><br />
->>>>>>> 760f153d
+                  <small class="meta">Published a year ago</small><br />
 
                   <a href=" https://www.docsie.io/blog/articles/top-13-online-documentation-creation-platforms/ ">Learn More <svg class="inl"
                       width="22" height="22" viewBox="0 0 20 20">
@@ -1145,11 +1073,7 @@
                <img src="https://cdn.docsie.io/workspace_8D5W1pxgb7Jq3oZO7/doc_QpDdxIGnXpT0d02oQ/file_031vNSbdPJhRArHoY/boo_XGfvRm3TVTFbV6HET/d75cf4d2-d85f-1079-0b8c-a94cbeb06138Untitled_1_min_1_2.jpg" alt="Technical documentation may get extremely sophisticated and complex! Thus, the critical thing is to ensure that your content remains current, accurate, and interesting for your audience by following these straightforward steps." />
      </a>
                 <p>
-<<<<<<< HEAD
-                  <small class="meta">Published 2 years ago</small><br />
-=======
-                  <small class="meta">Published a year ago</small><br />
->>>>>>> 760f153d
+                  <small class="meta">Published a year ago</small><br />
 
                   <a href=" https://www.docsie.io/blog/articles/how-to-create-product-documentation-specifications/ ">Learn More <svg class="inl"
                       width="22" height="22" viewBox="0 0 20 20">
@@ -1172,11 +1096,7 @@
                <img src="https://cdn.docsie.io/workspace_8D5W1pxgb7Jq3oZO7/doc_QpDdxIGnXpT0d02oQ/file_GZFjEhQKwS3Ne4ih6/boo_XGfvRm3TVTFbV6HET/39099b27-ef09-e354-a080-89c86133e4c9Untitled_1_min_1.jpg" alt="Explore 11 of Docsie teams favorite tools that help product documentation writers to write better content and deliver better customer experiences." />
      </a>
                 <p>
-<<<<<<< HEAD
-                  <small class="meta">Published 2 years ago</small><br />
-=======
-                  <small class="meta">Published a year ago</small><br />
->>>>>>> 760f153d
+                  <small class="meta">Published a year ago</small><br />
 
                   <a href=" https://www.docsie.io/blog/articles/integrate-11-powerful-tools-for-best-in-class-product-documentation/ ">Learn More <svg class="inl"
                       width="22" height="22" viewBox="0 0 20 20">
@@ -1199,11 +1119,7 @@
                <img src="https://cdn.docsie.io/workspace_8D5W1pxgb7Jq3oZO7/doc_QpDdxIGnXpT0d02oQ/file_v57dwXWTLv3L3FWIs/boo_XGfvRm3TVTFbV6HET/988eb551-a2fd-5531-29bd-cc9606d46107Untitled_1_min.jpg" alt="This articles help you create technical product documentation helps your audience navigate your product and enable them to utilize it without complications." />
      </a>
                 <p>
-<<<<<<< HEAD
-                  <small class="meta">Published 2 years ago</small><br />
-=======
-                  <small class="meta">Published a year ago</small><br />
->>>>>>> 760f153d
+                  <small class="meta">Published a year ago</small><br />
 
                   <a href=" https://www.docsie.io/blog/articles/how-to-create-appealing-product-documentation/ ">Learn More <svg class="inl"
                       width="22" height="22" viewBox="0 0 20 20">
@@ -1226,11 +1142,7 @@
                <img src="https://cdn.docsie.io/workspace_8D5W1pxgb7Jq3oZO7/doc_QpDdxIGnXpT0d02oQ/file_ZuRNZqwbQXWimG19r/boo_XGfvRm3TVTFbV6HET/c7f0593f-beda-7b7b-fd08-37c37c112703Untitled_1_min_1_2_3_4_5_6_7_8_9_10_11_12_13.jpg" alt="Collaboration is super important when completing product documentation with your team. Writing the right stuff in the right way with your production team is vital and having the right tools to collaborate is key!" />
      </a>
                 <p>
-<<<<<<< HEAD
-                  <small class="meta">Published 2 years ago</small><br />
-=======
-                  <small class="meta">Published a year ago</small><br />
->>>>>>> 760f153d
+                  <small class="meta">Published a year ago</small><br />
 
                   <a href=" https://www.docsie.io/blog/articles/collaboration-to-create-well-polished-product-documentation/ ">Learn More <svg class="inl"
                       width="22" height="22" viewBox="0 0 20 20">
@@ -1253,11 +1165,7 @@
                <img src="https://cdn.docsie.io/workspace_8D5W1pxgb7Jq3oZO7/doc_QpDdxIGnXpT0d02oQ/file_38oWfLzhNu07HmBo8/boo_XGfvRm3TVTFbV6HET/6596307b-9a82-1281-67e8-c73bc6339fcfUntitled_1_min_1_2_3_4_5_6_7_8_9_10_11_12.jpg" alt="Increasing your brand's online traffic and traction is inextricably related to translating your content into another language." />
      </a>
                 <p>
-<<<<<<< HEAD
-                  <small class="meta">Published 2 years ago</small><br />
-=======
-                  <small class="meta">Published a year ago</small><br />
->>>>>>> 760f153d
+                  <small class="meta">Published a year ago</small><br />
 
                   <a href=" https://www.docsie.io/blog/articles/everything-you-need-to-know-about-translating-technical-manuals-with-3-easy-steps/ ">Learn More <svg class="inl"
                       width="22" height="22" viewBox="0 0 20 20">
@@ -1570,7 +1478,7 @@
         </section>
         <section class="docsie-section accent2">
           <div class="docsie-section-container" role="presentation">
-            <h2 class="docsie-section-title " id="section-header-two-cfalg">Are you ready for delightful, digital documentation? 👇 
+            <h2 class="docsie-section-title " id="section-header-two-cfalg">Are you ready for delightful, digital documentation? 👇
             </h2>
             <p class="docsie-paragraph" id="unstyled-b2r7t"></p>
           </div>
@@ -1720,7 +1628,7 @@
               <a href="/demo/">Book a Demo</a>
             </li>
             <li>
-              <a href="https://app.getreditus.com/marketplace/docsieio">Partner Program</a>
+              <a href="https://app.getreditus.com/docsieio">Partner Program</a>
             </li>
             <li>
               <a href="/careers/">Careers</a>
