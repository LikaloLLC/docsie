--- conflicted
+++ resolved
@@ -19,22 +19,21 @@
             userLocale = "pt";
         } else if (userLocale.toLowerCase().includes("en")) {
             userLocale = "en";
-        } else if (userLocale.toLowerCase().includes("ko")) {
-            userLocale = "ko";
-        } else if (userLocale.toLowerCase().includes("es")) {
+        } 
+        // else if (userLocale.toLowerCase().includes("ko")) {
+        //     userLocale = "ko";
+        // } 
+        else if (userLocale.toLowerCase().includes("es")) {
             userLocale = "es";
         } else if (userLocale.toLowerCase().includes("fr")) {
             userLocale = "fr";
-<<<<<<< HEAD
-        } else if (userLocale.toLowerCase().includes("de")) {
-            userLocale = "de";
-        } else { 
+        } 
+        // else if (userLocale.toLowerCase().includes("de")) {
+        //     userLocale = "de";
+        // } 
+        else { 
             // do nothing 
-=======
-        } else {
-            // do nothing
->>>>>>> 56b877e2
-        }
+        } 
         // userLocale = "fr"; // uncomment to test the banner visibility and functionality
         function handleLangRedirect() {
             sessionStorage.setItem("userLocale", userLocale);
