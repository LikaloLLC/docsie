--- conflicted
+++ resolved
@@ -36,12 +36,6 @@
     <article class="docsie-doc">
       <header class="docsie-header collision-2020-sd-header" id="section-page-header">
         <div class="docsie-header-conatiner" role="presentation">
-<<<<<<< HEAD
-          <h1 class="docsie-title">Reimagine your product documentation portal with <img
-                  src="https://appcdn2.docsie.io/assets/Docsie_Logo_Summit_Size_1.png" style="max-width: 100%; height: 54px;" /></h1>
-          <h6 class="docsie-subtitle">Publish dynamic docs • Gather actionable feedback • Version and translate docs</h6>
-            <h6 class="docsie-subtitle"><b>Claim your attendee perk • 30% yearly discount • $4500 design credit</b></h6>
-=======
           <h1 class="docsie-title">Reimagine your documentation portal with <img
               src="https://appcdn2.docsie.io/assets/Docsie_Logo_Summit_Size_1.png"
               style="max-width: 100%; height: 54px;position: relative;top: 20px;" /></h1>
@@ -72,7 +66,6 @@
           <h6>
             <div class="validity-text">Only valid between June 23 and 25, 2020</div>
           </h6>
->>>>>>> 15b6fdd7
         </div>
       </header>
   </div>
