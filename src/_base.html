--- conflicted
+++ resolved
@@ -181,12 +181,9 @@
           <!--<li>-->
             <!--<a href="/gather_feedback/">Gather Feedback</a>-->
           <!--</li>-->
-<<<<<<< HEAD
-=======
 
             <!-- <a href="/vocally/">Docsie Vocally</a>
           </li> -->
->>>>>>> 56ade046
         <!-- </ul>
         <ul>
           <li>
@@ -203,7 +200,7 @@
           <!--</li>-->
 
           <li>
-            <a href="/about/">Use Cases</a>
+            <a href="/about/">Other Use Cases</a>
           </li>
           <li>
             <a href="/features/">Dynamic Software Documentation</a>
@@ -303,6 +300,7 @@
   {% include '_policy.html' %}
   {% block scripts %}
   {% endblock scripts %}
+  <!-- End Alexa Certify Javascript -->
 </body>
 
 </html>