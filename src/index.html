{% extends "_base.html" %}

{% block header %}
<!-- Schema.org markup for Google+ -->
<meta itemprop="name" content="Knowledge Base and Software Documentation management platform">
<meta itemprop="description"
  content="Knowledge Base and Software Documentation management platform platform featuring translations and versioning">
<meta itemprop="image" content="https://www.docsie.io/illust.jpg">

<!-- Twitter Card data -->
<meta name="twitter:card" content="https://www.docsie.io/illust.jpg">
<meta name="twitter:site" content="@docsie_io">
<meta name="twitter:title" content="Knowledge Base and Software Documentation management platform">
<meta name="twitter:description"
  content="Knowledge Base and Software Documentation management platform featuring translations and versioning">
<meta name="twitter:creator" content="@likalo_llc">
<!-- Twitter summary card with large image must be at least 280x150px -->
<meta name="twitter:image:src" content="https://www.docsie.io/illust.jpg">

<!-- Open Graph data -->
<meta property="og:title" content="Knowledge Base and Software Documentation management platform" />
<meta property="og:type" content="website" />
<meta property="og:url" content="https://docsie.io/" />
<meta property="og:image" content="https://www.docsie.io/illust.jpg" />
<meta property="og:description"
  content="Software Documentation management platform featuring translations and versioning" />
<meta property="og:site_name" content="docsie.io" />
{% endblock header %}
{% block styles %}
<link rel="stylesheet" href='/index.css'>
{% endblock styles %}
{% block content %}
<!-- Page Content -->
<main id="main">
<<<<<<< HEAD
    <div class="pure-docsie ready gn" style="max-width: 100%;">
      <article class="docsie-doc">
        <header class="docsie-header" id="section-page-header">
          <div class="docsie-header-conatiner" role="presentation">
            <h1 class="docsie-title">Documentation that your customers will love.</h1>
            <p class="docsie-subtitle">Save time and retain customers with Docsie - easy-to-use platform that simplifies product documentation.</p>
          </div>
        </header>
        <div class="docsie-content">
          <section class="docsie-section docsie-section-0" data-index="0">
            <div class="docsie-section-container" role="presentation">
              <h2 class="docsie-section-title " id="section-header-two-fuvns">Write Better Product Documentation</h2>

              <!-- <p class="docsie-paragraph" id="unstyled-9blrb">Businesses save time with Docie by simplifying the product documentation workflow and reducing reliance on multiple documentation tools </p> -->

              <div class="cr-ft">
                <figure class="ft-f">
                  <img src="https://images.unsplash.com/photo-1576164285450-6d26c5b1a2a6?ixlib=rb-1.2.1&ixid=eyJhcHBfaWQiOjEyMDd9&auto=format&fit=crop&w=1024&q=80" alt="Organize documentation" />
                  <img src="https://images.unsplash.com/photo-1571942790909-75819ea24170?ixlib=rb-1.2.1&ixid=eyJhcHBfaWQiOjEyMDd9&auto=format&fit=crop&w=1024&q=80" alt="Find everything on the shelves" />
                  <img src="https://images.unsplash.com/photo-1576078767092-c48cc3a01a6e?ixlib=rb-1.2.1&ixid=eyJhcHBfaWQiOjEyMDd9&auto=format&fit=crop&w=1024&q=80" alt="Manage translations and versions" />
                  <img src="https://images.unsplash.com/photo-1576169500335-67bc51ce6be8?ixlib=rb-1.2.1&ixid=eyJhcHBfaWQiOjEyMDd9&auto=format&fit=crop&w=1024&q=80" alt="Gather actionable feedback" />
                  <img src="https://images.unsplash.com/photo-1576058581278-d15fb8df7b78?ixlib=rb-1.2.1&ixid=eyJhcHBfaWQiOjEyMDd9&auto=format&fit=crop&w=1024&q=80" alt="Publish to your website" />
                  <figcaption class="h-lg"></figcaption>
                </figure>
                <nav class="ft-n v-lg">
                  <ul>
                    <li><button data-icon="menu">
                        Organize documentation
                      </button></li>
                    <li><button data-icon="menu">
                        Find everything on the shelves
                      </button></li>
                    <li><button data-icon="menu">
                        Manage translations and versions
                      </button></li>
                    <li><button data-icon="menu">
                        Gather actionable feedback
                      </button></li>
                    <li><button data-icon="menu">
                        Publish to your website
                      </button></li>
                    <li><a href="http://docsie.io">Learn More <svg class="inl" width="22" height="22" viewBox="0 0 20 20">
                          <use xlink:href="#icon-arrow-right" /></svg></a></li>
                  </ul>
                </nav>
              </div>
              <p class="docsie-paragraph h-lg" id="unstyled-5g0j0"><a href="http://docsie.io">Learn More <svg class="inl" width="22" height="22" viewBox="0 0 20 20">
                    <use xlink:href="#icon-arrow-right" /></svg></a></p>
=======
  <div class="pure-docsie ready gn" style="max-width: 100%;">
    <article class="docsie-doc">
      <header class="docsie-header" id="section-page-header">
        <div class="docsie-header-conatiner" role="presentation">
          <h1 class="docsie-title">Documentation that your customers will love.</h1>
          <p class="docsie-subtitle">Save time and retain customers with easy-to-use platform that simplifies the way
            you do docs.</p>
        </div>
      </header>
      <div class="docsie-content">
        <section class="docsie-section docsie-grid accent4" data-index="0">
          <div class="docsie-section-container" role="presentation">
            <h2 class="docsie-section-title " id="section-header-two-fuvns">Write Better Product Documentation</h2>
            <div class="cr-ft">
              <figure class="ft-f">
                <img
                  src="https://images.unsplash.com/photo-1576164285450-6d26c5b1a2a6?ixlib=rb-1.2.1&ixid=eyJhcHBfaWQiOjEyMDd9&auto=format&fit=crop&w=1024&q=80"
                  alt="Organize documentation" />
                <img
                  src="https://images.unsplash.com/photo-1571942790909-75819ea24170?ixlib=rb-1.2.1&ixid=eyJhcHBfaWQiOjEyMDd9&auto=format&fit=crop&w=1024&q=80"
                  alt="Find everything on the shelves" />
                <img
                  src="https://images.unsplash.com/photo-1576078767092-c48cc3a01a6e?ixlib=rb-1.2.1&ixid=eyJhcHBfaWQiOjEyMDd9&auto=format&fit=crop&w=1024&q=80"
                  alt="Manage translations and versions" />
                <img
                  src="https://images.unsplash.com/photo-1576169500335-67bc51ce6be8?ixlib=rb-1.2.1&ixid=eyJhcHBfaWQiOjEyMDd9&auto=format&fit=crop&w=1024&q=80"
                  alt="Gather actionable feedback" />
                <img
                  src="https://images.unsplash.com/photo-1576058581278-d15fb8df7b78?ixlib=rb-1.2.1&ixid=eyJhcHBfaWQiOjEyMDd9&auto=format&fit=crop&w=1024&q=80"
                  alt="Publish to your website" />
                <figcaption class="h-lg"></figcaption>
              </figure>
              <nav class="ft-n v-lg">
                <ul>
                  <li><button data-icon="menu">
                      Organize documentation
                    </button></li>
                  <li><button data-icon="menu">
                      Find everything on the shelves
                    </button></li>
                  <li><button data-icon="menu">
                      Manage translations and versions
                    </button></li>
                  <li><button data-icon="menu">
                      Gather actionable feedback
                    </button></li>
                  <li><button data-icon="menu">
                      Publish to your website
                    </button></li>
                  <li><a href="http://docsie.io">Learn More <svg class="inl" width="22" height="22" viewBox="0 0 20 20">
                        <use xlink:href="#icon-arrow-right" /></svg></a></li>
                </ul>
              </nav>
>>>>>>> 10dec6fa
            </div>
            <p class="docsie-paragraph h-lg" id="unstyled-5g0j0"><a href="http://docsie.io">Learn More <svg class="inl"
                  width="22" height="22" viewBox="0 0 20 20">
                  <use xlink:href="#icon-arrow-right" /></svg></a></p>
          </div>
        </section>
        <section class="docsie-section docsie-checker" data-index="1">
          <div class="docsie-section-container" role="presentation">
            <!-- <h2 class="docsie-section-title ">Tiled section</h2> -->
            <h2 class="docsie-section-title "></h2>
            <div class="docsie-checker-cell">
              <p class="docsie-paragraph" id="unstyled-aphro">Businesses save time with Docie by simplifying their
                product documentation workflow and reducing reliance on multiple documentation tools.</p>
              <a href="http://docsie.io">Learn More <svg class="inl" width="22" height="22" viewBox="0 0 20 20">
                  <use xlink:href="#icon-arrow-right" /></svg></a>
            </div>
            <div class="docsie-checker-cell">
              <img
                src="https://chat.ttrprivatenextcloudserverdomain.cloud/files/9d7asm3cfpgr8q9a47c7q9qmpr/public?h=BAWY0gzHnArlP1rwaibv_e1i3A17nVCjxIpuKuBS6PM" />
            </div>
          </div>
        </section>
        <section class="docsie-section docsie-grid grid-2 accent3" data-index="2">
          <div class="docsie-section-container" role="presentation">
            <h2 class="docsie-section-title">You are in good company</h2>
            <div class="docsie-section-title">Teams of all sizes trust Docsie to quickly create and manage their internal and external product
              documentation.</div>
            <div class="docsie-grid-cell">
              <h2>Trusted by over 5000 business and technology users.</h2>
            </div>
            <div class="docsie-grid-cell">
              <h2>1000+ business documentation portals published.</h2>
            </div>
          </div>
        </section>
        <section class="docsie-section docsie-grid grid-3 accent3" data-index="2">
          <div class="docsie-section-container" role="presentation">
            <p class="docsie-section-title">Here is what people are saying:</p>
            <div class="docsie-grid-cell">
              <div class="docsie-card">
                <p>
                  Docsie is very intuitive, it's easy enough for the whole team to grasp quickly. My team uses it as the
                  main documentation management platform now.
                </p>
                <p>
                  <a href="http://docsie.io">Learn More <svg class="inl" width="22" height="22" viewBox="0 0 20 20">
                      <use xlink:href="#icon-arrow-right" /></svg></a>
                </p>
              </div>
            </div>
            <div class="docsie-grid-cell">
              <div class="docsie-card">
                <p>
                  Their platform is really easy to use, and they have awesome customer service whenever I need help!
                </p>
                <p>
                  <a href="http://docsie.io">Learn More <svg class="inl" width="22" height="22" viewBox="0 0 20 20">
                      <use xlink:href="#icon-arrow-right" /></svg></a>
                  </p>
              </div>
            </div>
            <div class="docsie-grid-cell">
              <div class="docsie-card">
                <p>
                  Docsie helped me to reduce repetitive work required to create and maintain multiple versioned docs.
                </p>
                <p>
                  <a href="http://docsie.io">Learn More <svg class="inl" width="22" height="22" viewBox="0 0 20 20">
                      <use xlink:href="#icon-arrow-right" /></svg></a>
                </p>
              </div>
            </div>
          </div>
        </section>
        <section class="docsie-section docsie-grid grid-3" data-index="3">
          <div class="docsie-section-container" role="presentation">
            <h2 class="docsie-section-title ">Improve the quality of your product documentation</h2>

            <div class="docsie-grid-cell">
              <div class="docsie-card">
                <p>
                  GatsbyJS as a blog #4, Docsie.io integration
                </p>
                <p>
                  <a href="https://blog.docsie.io/technology/gatsby_js_docsie_blog/">Learn More <svg class="inl"
                      width="22" height="22" viewBox="0 0 20 20">
                      <use xlink:href="#icon-arrow-right" /></svg></a>
                </p>
              </div>
            </div>
            <div class="docsie-grid-cell">
              <div class="docsie-card">
                <img
                  src="https://images.unsplash.com/photo-1457369804613-52c61a468e7d?ixlib=rb-1.2.1&q=80&fm=jpg&crop=entropy&cs=tinysrgb&w=1080&fit=max&ixid=eyJhcHBfaWQiOjMxMzcxfQ"
                  alt="Top 6 Ways To Create A Training Manual Template" />
                <p>
                  Top 6 Ways To Create A Training Manual Template
                </p>
                <p>
                  <a
                    href="https://blog.docsie.io/technical_writing/top_6_ways_to_create_a_training_manual_template_2019/">Learn
                    More <svg class="inl" width="22" height="22" viewBox="0 0 20 20">
                      <use xlink:href="#icon-arrow-right" /></svg></a>
                </p>
              </div>
            </div>
            <div class="docsie-grid-cell">
              <div class="docsie-card">
                <img
                  src="https://images.unsplash.com/photo-1495106245177-55dc6f43e83f?ixlib=rb-1.2.1&q=80&fm=jpg&crop=entropy&cs=tinysrgb&w=1080&fit=max&ixid=eyJhcHBfaWQiOjMxMzcxfQ"
                  alt="How to write a perfect training manual?" />
                <p>
                  How to write a perfect training manual?
                </p>
                <p>
                  <a href="https://blog.docsie.io/technical_writing/how_to_write_a_perfect_training_manual/">Learn More
                    <svg class="inl" width="22" height="22" viewBox="0 0 20 20">
                      <use xlink:href="#icon-arrow-right" /></svg></a>
                </p>
              </div>
            </div>
          </div>
        </section>
        <section class="docsie-section accent2" data-index="4">
          <div class="docsie-section-container" role="presentation">
            <h2 class="docsie-section-title " id="section-header-two-cfalg">Let's write better documentation together
            </h2>
            <p class="docsie-paragraph" id="unstyled-b2r7t"></p>
          </div>
        </section>
      </div>
      <footer class="docsie-footer">
        <nav class="docsie-footer-nav">
        </nav>
      </footer>
    </article>
  </div>
</main>
{% endblock content %}
{% block scripts %}
{% include '_form.html' %}
{% include '_carousel.html' %}
{% endblock scripts %}<|MERGE_RESOLUTION|>--- conflicted
+++ resolved
@@ -32,56 +32,6 @@
 {% block content %}
 <!-- Page Content -->
 <main id="main">
-<<<<<<< HEAD
-    <div class="pure-docsie ready gn" style="max-width: 100%;">
-      <article class="docsie-doc">
-        <header class="docsie-header" id="section-page-header">
-          <div class="docsie-header-conatiner" role="presentation">
-            <h1 class="docsie-title">Documentation that your customers will love.</h1>
-            <p class="docsie-subtitle">Save time and retain customers with Docsie - easy-to-use platform that simplifies product documentation.</p>
-          </div>
-        </header>
-        <div class="docsie-content">
-          <section class="docsie-section docsie-section-0" data-index="0">
-            <div class="docsie-section-container" role="presentation">
-              <h2 class="docsie-section-title " id="section-header-two-fuvns">Write Better Product Documentation</h2>
-
-              <!-- <p class="docsie-paragraph" id="unstyled-9blrb">Businesses save time with Docie by simplifying the product documentation workflow and reducing reliance on multiple documentation tools </p> -->
-
-              <div class="cr-ft">
-                <figure class="ft-f">
-                  <img src="https://images.unsplash.com/photo-1576164285450-6d26c5b1a2a6?ixlib=rb-1.2.1&ixid=eyJhcHBfaWQiOjEyMDd9&auto=format&fit=crop&w=1024&q=80" alt="Organize documentation" />
-                  <img src="https://images.unsplash.com/photo-1571942790909-75819ea24170?ixlib=rb-1.2.1&ixid=eyJhcHBfaWQiOjEyMDd9&auto=format&fit=crop&w=1024&q=80" alt="Find everything on the shelves" />
-                  <img src="https://images.unsplash.com/photo-1576078767092-c48cc3a01a6e?ixlib=rb-1.2.1&ixid=eyJhcHBfaWQiOjEyMDd9&auto=format&fit=crop&w=1024&q=80" alt="Manage translations and versions" />
-                  <img src="https://images.unsplash.com/photo-1576169500335-67bc51ce6be8?ixlib=rb-1.2.1&ixid=eyJhcHBfaWQiOjEyMDd9&auto=format&fit=crop&w=1024&q=80" alt="Gather actionable feedback" />
-                  <img src="https://images.unsplash.com/photo-1576058581278-d15fb8df7b78?ixlib=rb-1.2.1&ixid=eyJhcHBfaWQiOjEyMDd9&auto=format&fit=crop&w=1024&q=80" alt="Publish to your website" />
-                  <figcaption class="h-lg"></figcaption>
-                </figure>
-                <nav class="ft-n v-lg">
-                  <ul>
-                    <li><button data-icon="menu">
-                        Organize documentation
-                      </button></li>
-                    <li><button data-icon="menu">
-                        Find everything on the shelves
-                      </button></li>
-                    <li><button data-icon="menu">
-                        Manage translations and versions
-                      </button></li>
-                    <li><button data-icon="menu">
-                        Gather actionable feedback
-                      </button></li>
-                    <li><button data-icon="menu">
-                        Publish to your website
-                      </button></li>
-                    <li><a href="http://docsie.io">Learn More <svg class="inl" width="22" height="22" viewBox="0 0 20 20">
-                          <use xlink:href="#icon-arrow-right" /></svg></a></li>
-                  </ul>
-                </nav>
-              </div>
-              <p class="docsie-paragraph h-lg" id="unstyled-5g0j0"><a href="http://docsie.io">Learn More <svg class="inl" width="22" height="22" viewBox="0 0 20 20">
-                    <use xlink:href="#icon-arrow-right" /></svg></a></p>
-=======
   <div class="pure-docsie ready gn" style="max-width: 100%;">
     <article class="docsie-doc">
       <header class="docsie-header" id="section-page-header">
@@ -135,7 +85,6 @@
                         <use xlink:href="#icon-arrow-right" /></svg></a></li>
                 </ul>
               </nav>
->>>>>>> 10dec6fa
             </div>
             <p class="docsie-paragraph h-lg" id="unstyled-5g0j0"><a href="http://docsie.io">Learn More <svg class="inl"
                   width="22" height="22" viewBox="0 0 20 20">
