- id: training-materials
  category: Solutions
  title: Training Material Creator - Course Documentation Builder
  description: Design engaging training materials. Create course content & educational
    docs. Training material software for corporate learning and development.
  components:
    hero:
      image: /assets/solutions/training-docs-hero.jpg
      title: Interactive Training Documentation Platform
      description: Create engaging training materials that boost learning outcomes
        and reduce training time by 40% with interactive content and real-time progress
        tracking
      cta:
        text: Book Demo
        url: /demo
    features:
      title: Key Features
      description: Everything you need for modern training material creation
      features_list:
      - icon: fas fa-graduation-cap
        title: Interactive Learning
        description: Create engaging training with quizzes, videos, and interactive
          elements
      - icon: fas fa-chart-line
        title: Progress Tracking
        description: Monitor learner progress and completion rates in real-time
      - icon: fas fa-mobile-alt
        title: Multi-Device Access
        description: Access training materials on any device, anywhere, anytime
      - icon: fas fa-language
        title: Multi-Language Support
        description: Create training materials in multiple languages automatically
      - icon: fas fa-certificate
        title: Completion Certificates
        description: Generate automatic certificates upon training completion
      - icon: fas fa-sync
        title: Content Updates
        description: Push instant updates to all training materials and notify learners
    carousel:
      title: Training Materials in Action
      description: See how Docsie transforms training documentation
      carousel_slides:
      - image: /assets/solutions/training-docs-case1.jpg
        alt: Employee Training
        caption: Create comprehensive employee onboarding materials
      - image: /assets/solutions/training-docs-case2.jpg
        alt: Product Training
        caption: Develop product knowledge training for sales teams
      - image: /assets/solutions/training-docs-case3.jpg
        alt: Certification Programs
        caption: Build certification programs with assessments
    related_auto:
      title: Related Solutions
      solutions:
      - url: /solutions/user-manuals
<<<<<<< HEAD
      - url: /solutions/knowledge-base
      - url: /solutions/sops
=======
        title: User Manuals Software
        description: Create professional user manuals
      - url: /solutions/knowledge-base
        title: Knowledge Base Software
        description: Create a knowledge base for your organization
      - url: /solutions/sops
        title: SOPS Software
        description: Create and manage SOPs for your organization
>>>>>>> 2eed8141
    benefits:
      title: Key Benefits
      description: Transform your training program
      benefit_list:
      - icon: fas fa-brain
        title: Better Retention
        description: Improve knowledge retention rates by up to 75%
      - icon: fas fa-clock
        title: Faster Training
        description: Reduce training time with focused, interactive content
      - icon: fas fa-chart-bar
        title: Measurable Results
        description: Track training effectiveness with detailed analytics
      - icon: fas fa-money-bill-wave
        title: Cost Effective
        description: Reduce training costs while improving outcomes
    cta_section:
      title: Book a Demo
      description: See how Docsie can help you create engaging training documentation
        that delivers results
      cta:
        text: Book Demo
        url: /demo<|MERGE_RESOLUTION|>--- conflicted
+++ resolved
@@ -53,10 +53,6 @@
       title: Related Solutions
       solutions:
       - url: /solutions/user-manuals
-<<<<<<< HEAD
-      - url: /solutions/knowledge-base
-      - url: /solutions/sops
-=======
         title: User Manuals Software
         description: Create professional user manuals
       - url: /solutions/knowledge-base
@@ -65,7 +61,6 @@
       - url: /solutions/sops
         title: SOPS Software
         description: Create and manage SOPs for your organization
->>>>>>> 2eed8141
     benefits:
       title: Key Benefits
       description: Transform your training program
