--- conflicted
+++ resolved
@@ -58,11 +58,7 @@
       solutions:
       - url: /solutions/technical-documentation
       - url: /solutions/user-manuals
-<<<<<<< HEAD
-      - url: /solutions/knowledge-base
-=======
       - url: /solutions/knowledge-base
         title: Knowledge Base Software
         description: Create a knowledge base for your organization
-        image: /assets/new_home/solutions/solutions-hero.jpg
->>>>>>> 2eed8141
+        image: /assets/new_home/solutions/solutions-hero.jpg