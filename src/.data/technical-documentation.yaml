- id: technical-documentation
  category: Solutions
  title: Technical Documentation Software - Technical Writing Platform
  description: Create professional technical docs. Manage complex documentation projects.
    Technical documentation tool for software developers and technical writers.
  components:
    hero:
      image: /assets/solutions/tech-docs.jpg
      title: Professional Technical Documentation Platform
      description: Create, manage, and deliver high-quality technical documentation
        that reduces implementation time by 40% and improves developer experience
      cta:
        text: Book Demo
        url: /demo
    features:
      title: Key Features
      description: Everything you need for professional technical documentation
      features_list:
      - icon: fas fa-code
        title: Code Integration
        description: Interactive code samples with syntax highlighting and live previews
      - icon: fas fa-sitemap
        title: API Documentation
        description: Generate API docs from OpenAPI/Swagger specifications
      - icon: fas fa-code-branch
        title: Version Control
        description: Maintain multiple versions of documentation
      - icon: fas fa-box
        title: SDK Documentation
        description: Document SDKs and libraries with code examples
      - icon: fas fa-terminal
        title: CLI Documentation
        description: Document command-line tools and parameters
      - icon: fas fa-project-diagram
        title: Architecture Docs
        description: Create system architecture and design documentation
    carousel:
      title: Technical Documentation in Action
      description: See how Docsie transforms technical documentation
      carousel_slides:
      - image: /assets/solutions/tech-docs-case1.jpg
        alt: API Documentation
        caption: Create interactive API documentation
      - image: /assets/solutions/tech-docs-case2.jpg
        alt: Developer Guides
        caption: Build comprehensive developer guides
      - image: /assets/solutions/tech-docs-case3.jpg
        alt: System Architecture
        caption: Document system architecture and design
    related_auto:
      title: Related Solutions
      solutions:
      - url: /solutions/api-documentation
<<<<<<< HEAD
      - url: /solutions/knowledge-base
      - url: /solutions/doc-chatbots
=======
        title: API Documentation Software
        description: Generate API documentation from OpenAPI/Swagger specs
      - url: /solutions/knowledge-base
        title: Knowledge Base Software
        description: Create a knowledge base for your organization
        image: /assets/new_home/solutions/solutions-hero.jpg
      - url: /solutions/doc-chatbots
        title: Chatbots for Documentation
        description: Create chatbots for your documentation
>>>>>>> 2eed8141
    benefits:
      title: Key Benefits
      description: Transform your technical documentation
      benefit_list:
      - icon: fas fa-rocket
        title: Faster Implementation
        description: Reduce implementation time by up to 40%
      - icon: fas fa-code
        title: Developer Experience
        description: Improve developer satisfaction and adoption
      - icon: fas fa-sync
        title: Always Current
        description: Keep documentation in sync with your code
      - icon: fas fa-chart-line
        title: Increased Adoption
        description: Boost API and SDK adoption rates
    cta_section:
      title: Book a Demo
      description: See how Docsie can help you create professional technical documentation
        that developers love
      cta:
        text: Book Demo
        url: /demo<|MERGE_RESOLUTION|>--- conflicted
+++ resolved
@@ -51,10 +51,6 @@
       title: Related Solutions
       solutions:
       - url: /solutions/api-documentation
-<<<<<<< HEAD
-      - url: /solutions/knowledge-base
-      - url: /solutions/doc-chatbots
-=======
         title: API Documentation Software
         description: Generate API documentation from OpenAPI/Swagger specs
       - url: /solutions/knowledge-base
@@ -64,7 +60,6 @@
       - url: /solutions/doc-chatbots
         title: Chatbots for Documentation
         description: Create chatbots for your documentation
->>>>>>> 2eed8141
     benefits:
       title: Key Benefits
       description: Transform your technical documentation
