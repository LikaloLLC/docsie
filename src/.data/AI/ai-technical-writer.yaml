- id: ai-technical-writer
  category: Solutions
  title: AI Technical Writing Software - Automated Documentation Creator
  description: Generate technical documentation with AI. Automate API docs, user guides
    & manuals. AI-powered technical writing platform for enterprise documentation
    teams.
  components:
    hero:
      image: /assets/solutions/ai-writer-hero.jpg
      title: AI-Powered Technical Writing
      description: Transform your documentation process with an AI assistant that
        attends meetings, captures knowledge, and creates professional technical documentation
        automatically
      cta:
        text: Book Demo
        url: /demo
    features:
      title: Key Features
      description: Everything you need for AI-assisted technical writing
      features_list:
      - icon: fas fa-microphone
        title: Meeting Integration
        description: Joins team calls to automatically capture and document technical
          discussions
      - icon: fas fa-magic
        title: Automated Documentation
        description: Converts conversations and technical discussions into structured
          documentation
      - icon: fas fa-check-double
        title: Technical Accuracy
        description: AI-powered verification ensures technical accuracy and consistency
      - icon: fas fa-tasks
        title: Content Optimization
        description: Enhances readability while maintaining technical precision
      - icon: fas fa-history
        title: Version Tracking
        description: Maintains documentation versions with automatic change tracking
      - icon: fas fa-language
        title: Technical Language
        description: Understands and correctly uses industry-specific terminology
    carousel:
      title: AI Technical Writer in Action
      description: See how Docsie transforms technical writing with AI
      carousel_slides:
      - image: /assets/solutions/ai-writer-case1.jpg
        alt: Meeting Documentation
        caption: Automatic documentation from technical meetings
      - image: /assets/solutions/ai-writer-case2.jpg
        alt: API Documentation
        caption: Generate comprehensive API documentation
      - image: /assets/solutions/ai-writer-case3.jpg
        alt: Technical Specifications
        caption: Create detailed technical specifications
    related_auto:
      title: Related Solutions
      solutions:
      - url: /solutions/technical-documentation
      - url: /solutions/api-documentation
      - url: /solutions/knowledge-base
<<<<<<< HEAD
=======
        title: Knowledge Base Software
        description: Create a knowledge base for your organization
        image: /assets/new_home/solutions/solutions-hero.jpg
>>>>>>> 2eed8141
    ai_capabilities:
      title: AI Writing Capabilities
      description: Powered by advanced artificial intelligence
      capabilities:
      - icon: fas fa-brain
        title: Natural Language Processing
        description: Understands technical discussions and context
      - icon: fas fa-file-alt
        title: Content Generation
        description: Creates structured technical documentation
      - icon: fas fa-code
        title: Code Understanding
        description: Recognizes and documents code snippets accurately
      - icon: fas fa-check-circle
        title: Quality Assurance
        description: Verifies technical accuracy automatically
    benefits:
      title: Key Benefits
      description: Transform your technical writing process
      benefit_list:
      - icon: fas fa-clock
        title: Time Savings
        description: Reduce documentation time by up to 75%
      - icon: fas fa-chart-line
        title: Increased Efficiency
        description: Automate routine documentation tasks
      - icon: fas fa-check
        title: Improved Accuracy
        description: Ensure consistent technical precision
      - icon: fas fa-users
        title: Team Collaboration
        description: Seamless integration with existing workflows
    integrations:
      title: Meeting Integrations
      description: Works with your favorite platforms
      platforms:
      - icon: fab fa-zoom
        title: Zoom
        description: Join and document Zoom meetings
      - icon: fab fa-microsoft
        title: Teams
        description: Integrate with Microsoft Teams
      - icon: fab fa-google
        title: Google Meet
        description: Connect with Google Meet sessions<|MERGE_RESOLUTION|>--- conflicted
+++ resolved
@@ -57,12 +57,9 @@
       - url: /solutions/technical-documentation
       - url: /solutions/api-documentation
       - url: /solutions/knowledge-base
-<<<<<<< HEAD
-=======
         title: Knowledge Base Software
         description: Create a knowledge base for your organization
         image: /assets/new_home/solutions/solutions-hero.jpg
->>>>>>> 2eed8141
     ai_capabilities:
       title: AI Writing Capabilities
       description: Powered by advanced artificial intelligence
