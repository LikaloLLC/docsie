--- conflicted
+++ resolved
@@ -54,12 +54,9 @@
       solutions:
       - url: /solutions/technical-documentation
       - url: /solutions/knowledge-base
-<<<<<<< HEAD
-=======
         title: Knowledge Base Software
         description: Create a knowledge base for your organization
         image: /assets/new_home/solutions/solutions-hero.jpg
->>>>>>> 2eed8141
       - url: /solutions/training-materials
     conversion_features:
       title: Advanced Conversion Capabilities
