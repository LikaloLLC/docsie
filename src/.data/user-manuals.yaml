- id: user-manuals
  category: Solutions
  title: User Manual Software - Online Instruction Manual Creator
  description: Create user manuals that users actually read. Build interactive instruction
    guides. User manual creator for product documentation teams.
  components:
    hero:
      image: /assets/solutions/manuals-hero.jpg
      title: Modern User Manual Platform
      description: Transform static documentation into interactive, living user manuals
        that enhance user experience and reduce support costs by up to 60%
      cta:
        text: Book Demo
        url: /demo
    features:
      title: Key Features
      description: Everything you need for modern user manual creation and management
      features_list:
      - icon: fas fa-laptop
        title: Interactive Content
        description: Transform static content into interactive guides with embedded
          videos, tooltips, and clickable workflows
      - icon: fas fa-language
        title: Multi-language Support
        description: Create and manage manuals in multiple languages with automatic
          translation and synchronization
      - icon: fas fa-sync
        title: Real-time Updates
        description: Push instant updates to all users and maintain version control
          across all manual versions
      - icon: fas fa-search
        title: Smart Search
        description: Powerful search functionality with filters, previews, and contextual
          suggestions
      - icon: fas fa-mobile-alt
        title: Responsive Design
        description: Access manuals seamlessly across desktop, tablet, and mobile
          devices
      - icon: fas fa-file-pdf
        title: PDF Integration
        description: Import existing PDFs and convert them into dynamic, interactive
          content
    carousel:
      title: User Manuals in Action
      description: See how Docsie transforms user documentation
      carousel_slides:
      - image: /assets/solutions/manual-case1.jpg
        alt: Product Manuals
        caption: Create interactive product manuals with multimedia content
      - image: /assets/solutions/manual-case2.jpg
        alt: Training Guides
        caption: Develop comprehensive training materials and guides
      - image: /assets/solutions/manual-case3.jpg
        alt: Service Documentation
        caption: Maintain up-to-date service and maintenance guides
    related_auto:
      title: Related Solutions
      solutions:
      - url: /solutions/knowledge-base
<<<<<<< HEAD
      - url: /solutions/technical-documentation
      - url: /solutions/training-materials
=======
        title: Knowledge Base Software
        description: Create a knowledge base for your organization
        image: /assets/new_home/solutions/solutions-hero.jpg
      - url: /solutions/technical-documentation
        title: Technical Documentation Software
        description: Create professional technical docs
      - url: /solutions/training-materials
        title: Training Materials Software
        description: Create professional training materials
>>>>>>> 2eed8141
    benefits:
      title: Key Benefits
      description: Transform your user manual experience
      benefit_list:
      - icon: fas fa-rocket
        title: Faster Updates
        description: Deploy manual updates instantly across all channels and versions
      - icon: fas fa-chart-pie
        title: Usage Insights
        description: Track how users interact with your manuals to improve content
      - icon: fas fa-globe
        title: Global Reach
        description: Reach international audiences with automated translation
      - icon: fas fa-money-bill-wave
        title: Cost Reduction
        description: Reduce printing and distribution costs by up to 90%
    features_detailed:
      title: Advanced Capabilities
      description: Take your user manuals to the next level
      capabilities:
      - icon: fas fa-code
        title: API Integration
        description: Integrate manuals into your existing systems and workflows
      - icon: fas fa-analytics
        title: Usage Analytics
        description: Track user engagement and identify improvement opportunities
      - icon: fas fa-comments
        title: Feedback Collection
        description: Gather user feedback to continuously improve documentation<|MERGE_RESOLUTION|>--- conflicted
+++ resolved
@@ -57,10 +57,6 @@
       title: Related Solutions
       solutions:
       - url: /solutions/knowledge-base
-<<<<<<< HEAD
-      - url: /solutions/technical-documentation
-      - url: /solutions/training-materials
-=======
         title: Knowledge Base Software
         description: Create a knowledge base for your organization
         image: /assets/new_home/solutions/solutions-hero.jpg
@@ -70,7 +66,6 @@
       - url: /solutions/training-materials
         title: Training Materials Software
         description: Create professional training materials
->>>>>>> 2eed8141
     benefits:
       title: Key Benefits
       description: Transform your user manual experience
