--- conflicted
+++ resolved
@@ -51,10 +51,6 @@
       title: Related Solutions
       solutions:
       - url: /solutions/sops
-<<<<<<< HEAD
-      - url: /solutions/user-manuals
-      - url: /solutions/knowledge-base
-=======
         title: SOPS Software
         description: Create and manage SOPs for your organization
       - url: /solutions/user-manuals
@@ -64,7 +60,6 @@
         title: Knowledge Base Software
         description: Create a knowledge base for your organization
         image: /assets/new_home/solutions/solutions-hero.jpg
->>>>>>> 2eed8141
     benefits:
       title: Key Benefits
       description: Transform your training documentation
